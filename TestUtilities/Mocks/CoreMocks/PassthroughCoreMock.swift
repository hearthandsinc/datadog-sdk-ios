--- conflicted
+++ resolved
@@ -112,13 +112,6 @@
 
         block(context, writer)
         expectation?.fulfill()
-<<<<<<< HEAD
-    }
-
-    public func context(_ block: @escaping (DatadogContext) -> Void) {
-        block(context)
-=======
->>>>>>> 3db3a984
     }
 
     public func context(_ block: @escaping (DatadogContext) -> Void) {
