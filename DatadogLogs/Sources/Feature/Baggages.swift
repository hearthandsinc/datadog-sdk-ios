/*
 * Unless explicitly stated otherwise all files in this repository are licensed under the Apache License Version 2.0.
 * This product includes software developed at Datadog (https://www.datadoghq.com/).
 * Copyright 2019-Present Datadog, Inc.
 */

import Foundation
import DatadogInternal

/// Error message sent from Logs on the message-bus.
internal struct ErrorMessage: Encodable {
    static let key = "error"
    /// The Log error message
    let message: String
    /// The Log error type
    let type: String?
    /// The Log error stack
    let stack: String?
    /// The Log error stack
    let source: String = "logger"
    /// The Log attributes
    let attributes: AnyEncodable
}

internal struct GlobalLogAttributes: Codable {
    static let key = "global-log-attributes"

    let attributes: [AttributeKey: AttributeValue]

    init(attributes: [AttributeKey: AttributeValue]) {
        self.attributes = attributes
    }

    func encode(to encoder: Encoder) throws {
        var dynamicContainer = encoder.container(keyedBy: DynamicCodingKey.self)
        try attributes.forEach {
            let key = DynamicCodingKey($0)
            try dynamicContainer.encode(AnyEncodable($1), forKey: key)
        }
    }

    init(from decoder: Decoder) throws {
        // Decode other properties into [String: Codable] dictionary:
        let dynamicContainer = try decoder.container(keyedBy: DynamicCodingKey.self)
        self.attributes = try dynamicContainer.allKeys
            .reduce(into: [:]) {
                $0[$1.stringValue] = try dynamicContainer.decode(AnyCodable.self, forKey: $1)
            }
    }
}

/// The Span context received from `DatadogCore`.
internal struct SpanContext: Decodable {
    static let key = "span_context"

    enum CodingKeys: String, CodingKey {
        case traceID = "dd.trace_id"
        case spanID = "dd.span_id"
    }

<<<<<<< HEAD
    let traceID: String?
    let spanID: String?
=======
    let traceID: TraceID?
    let spanID: SpanID?
>>>>>>> 3db3a984
}

/// The RUM context received from `DatadogCore`.
internal struct RUMContext: Decodable {
    static let key = "rum"

    enum CodingKeys: String, CodingKey {
        case applicationID = "application.id"
        case sessionID = "session.id"
        case viewID = "view.id"
        case userActionID = "user_action.id"
    }

    /// Current RUM application ID - standard UUID string, lowecased.
    let applicationID: String
    /// Current RUM session ID - standard UUID string, lowecased.
    let sessionID: String
    /// Current RUM view ID - standard UUID string, lowecased. It can be empty when view is being loaded.
    let viewID: String?
    /// The ID of current RUM action (standard UUID `String`, lowercased).
    let userActionID: String?
}<|MERGE_RESOLUTION|>--- conflicted
+++ resolved
@@ -58,13 +58,8 @@
         case spanID = "dd.span_id"
     }
 
-<<<<<<< HEAD
-    let traceID: String?
-    let spanID: String?
-=======
     let traceID: TraceID?
     let spanID: SpanID?
->>>>>>> 3db3a984
 }
 
 /// The RUM context received from `DatadogCore`.
