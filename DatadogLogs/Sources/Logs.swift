--- conflicted
+++ resolved
@@ -110,8 +110,6 @@
             )
         )
     }
-<<<<<<< HEAD
-=======
 }
 
 extension Logs {
@@ -121,7 +119,6 @@
         /// The value of this attribute must be a `String`.
         public static let errorFingerprint = "_dd.error.fingerprint"
     }
->>>>>>> 3db3a984
 }
 
 extension Logs.Configuration: InternalExtended { }
