--- conflicted
+++ resolved
@@ -25,9 +25,6 @@
         configuration: RUM.Configuration
     ) throws {
         self.configuration = configuration
-<<<<<<< HEAD
-
-=======
         let eventsMapper = RUMEventsMapper(
             viewEventMapper: configuration.viewEventMapper,
             errorEventMapper: configuration.errorEventMapper,
@@ -38,7 +35,6 @@
         )
 
         let featureScope = core.scope(for: RUMFeature.self)
->>>>>>> 3db3a984
         let dependencies = RUMScopeDependencies(
             featureScope: featureScope,
             rumApplicationID: configuration.applicationID,
@@ -91,12 +87,8 @@
             mainQueue: configuration.mainQueue,
             dateProvider: configuration.dateProvider,
             backtraceReporter: core.backtraceReporter,
-<<<<<<< HEAD
-            telemetry: core.telemetry
-=======
             fatalErrorContext: dependencies.fatalErrorContext,
             processID: configuration.processID
->>>>>>> 3db3a984
         )
         self.requestBuilder = RequestBuilder(
             customIntakeURL: configuration.customEndpoint,
