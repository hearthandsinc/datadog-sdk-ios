--- conflicted
+++ resolved
@@ -400,10 +400,7 @@
             error: .init(
                 binaryImages: nil,
                 category: nil,
-<<<<<<< HEAD
                 csp: nil,
-=======
->>>>>>> 3db3a984
                 handling: nil,
                 handlingStack: nil,
                 id: .mockRandom(),
