--- conflicted
+++ resolved
@@ -1,7 +1,3 @@
 // GENERATED FILE: Do not edit directly
 
-<<<<<<< HEAD
-internal let __sdkVersion = "2.7.1"
-=======
-internal let __sdkVersion = "2.9.0"
->>>>>>> 3db3a984
+internal let __sdkVersion = "2.9.0"