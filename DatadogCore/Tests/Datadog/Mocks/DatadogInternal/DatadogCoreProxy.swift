/*
 * Unless explicitly stated otherwise all files in this repository are licensed under the Apache License Version 2.0.
 * This product includes software developed at Datadog (https://www.datadoghq.com/).
 * Copyright 2019-Present Datadog, Inc.
 */

import Foundation
import DatadogInternal
@testable import DatadogCore

/// A `DatadogCoreProtocol` which proxies all calls to the real `DatadogCore` implementation. It intercepts
/// all events written to the actual core and provides APIs to read their values back for tests.
///
/// Usage example:
///
///     ```
///     let core = DatadogCoreProxy(context: .mockWith(service: "foo-bar"))
///     defer { core.flushAndTearDown() }
///     core.register(feature: LoggingFeature.mockAny())
///
///     let logger = Logger.builder.build(in: core)
///     logger.debug("message")
///
///     let events = core.waitAndReturnEvents(of: LoggingFeature.self, ofType: LogEvent.self)
///     XCTAssertEqual(events[0].serviceName, "foo-bar")
///     ```
///
internal class DatadogCoreProxy: DatadogCoreProtocol {
    /// Counts references to `DatadogCoreProxy` instances, so we can prevent memory
    /// leaks of SDK core in `DatadogTestsObserver`.
    static var referenceCount = 0

    /// The SDK core managed by this proxy.
    private let core: DatadogCore

    @ReadWriteLock
    private var featureScopeInterceptors: [String: FeatureScopeInterceptor] = [:]

    init(context: DatadogContext = .mockAny()) {
        self.context = context
        self.core = DatadogCore(
            directory: temporaryCoreDirectory,
            dateProvider: SystemDateProvider(),
            initialConsent: context.trackingConsent,
            performance: .mockAny(),
            httpClient: HTTPClientMock(),
            encryption: nil,
            contextProvider: DatadogContextProvider(context: context),
            applicationVersion: context.version,
            maxBatchesPerUpload: .mockRandom(min: 1, max: 100),
            backgroundTasksEnabled: .mockAny()
        )

        // override the message-bus's core instance
        core.bus.connect(core: self)
        DatadogCoreProxy.referenceCount += 1
    }

    deinit {
        DatadogCoreProxy.referenceCount -= 1
    }

    var context: DatadogContext {
        didSet {
            core.contextProvider.replace(context: context)
        }
    }

    func register<T>(feature: T) throws where T: DatadogFeature {
        try core.register(feature: feature)
    }

    func get<T>(feature type: T.Type) -> T? where T: DatadogFeature {
        return core.get(feature: type)
    }

    func scope<T>(for featureType: T.Type) -> FeatureScope where T: DatadogFeature {
        if featureScopeInterceptors[T.name] == nil {
            featureScopeInterceptors[T.name] = FeatureScopeInterceptor()
        }
        return FeatureScopeProxy(
            proxy: core.scope(for: featureType),
            interceptor: featureScopeInterceptors[T.name]!
        )
    }

    func set(baggage: @escaping () -> FeatureBaggage?, forKey key: String) {
        core.set(baggage: baggage, forKey: key)
    }

    func send(message: FeatureMessage, else fallback: @escaping () -> Void) {
        core.send(message: message, else: fallback)
    }
}

extension DatadogCoreProxy {
    func flush() {
        core.flush()
    }

    func flushAndTearDown() {
        core.flushAndTearDown()

        if temporaryCoreDirectory.coreDirectory.exists() {
            temporaryCoreDirectory.coreDirectory.delete()
        }
        if temporaryCoreDirectory.osDirectory.exists() {
            temporaryCoreDirectory.osDirectory.delete()
        }
    }
}

private struct FeatureScopeProxy: FeatureScope {
    let proxy: FeatureScope
    let interceptor: FeatureScopeInterceptor

    func eventWriteContext(bypassConsent: Bool, _ block: @escaping (DatadogContext, Writer) -> Void) {
        interceptor.enter()
        proxy.eventWriteContext(bypassConsent: bypassConsent) { context, writer in
            block(context, interceptor.intercept(writer: writer))
<<<<<<< HEAD
            interceptor.leave()
        }
    }

    func context(_ block: @escaping (DatadogContext) -> Void) {
        interceptor.enter()
        proxy.context { context in
            block(context)
=======
>>>>>>> 3db3a984
            interceptor.leave()
        }
    }

    func context(_ block: @escaping (DatadogContext) -> Void) {
        interceptor.enter()
        proxy.context { context in
            block(context)
            interceptor.leave()
        }
    }

    var telemetry: Telemetry { proxy.telemetry }
    var dataStore: DataStore { proxy.dataStore }

    func send(message: FeatureMessage, else fallback: @escaping () -> Void) {
        proxy.send(message: message, else: fallback)
    }

    func set(baggage: @escaping () -> FeatureBaggage?, forKey key: String) {
        proxy.set(baggage: baggage, forKey: key)
    }
}

private class FeatureScopeInterceptor {
    struct InterceptingWriter: Writer {
        static let jsonEncoder = JSONEncoder.dd.default()

        let group: DispatchGroup
        let actualWriter: Writer
        unowned var interception: FeatureScopeInterceptor?

        func write<T: Encodable, M: Encodable>(value: T, metadata: M) {
            group.enter()
            defer { group.leave() }

            actualWriter.write(value: value, metadata: metadata)

            let event = value
            let data = try! InterceptingWriter.jsonEncoder.encode(value)
            interception?.events.append((event, data))
        }
    }

    func intercept(writer: Writer) -> Writer {
        return InterceptingWriter(group: group, actualWriter: writer, interception: self)
    }

    // MARK: - Synchronizing and awaiting events:

    @ReadWriteLock
    private var events: [(event: Any, data: Data)] = []

    private let group = DispatchGroup()

    func enter() { group.enter() }
    func leave() { group.leave() }

    func waitAndReturnEvents(timeout: DispatchTime) -> [(event: Any, data: Data)] {
        _ = group.wait(timeout: timeout)
        return events
    }
}

extension DatadogCoreProxy {
    /// Returns all events of given type for certain Feature.
    /// - Parameters:
    ///   - name: The Feature to retrieve events from
    ///   - type: The type of events to filter out
    /// - Returns: A list of events.
    func waitAndReturnEvents<T>(ofFeature name: String, ofType type: T.Type, timeout: DispatchTime = .distantFuture) -> [T] where T: Encodable {
        flush()
<<<<<<< HEAD
        let interceptor = self.featureScopeInterceptors[name]!
=======
        guard let interceptor = self.featureScopeInterceptors[name] else {
            return [] // feature scope was not requested, so there's no interception
        }
>>>>>>> 3db3a984
        return interceptor.waitAndReturnEvents(timeout: timeout).compactMap { $0.event as? T }
    }

    /// Returns serialized events of given Feature.
    ///
    /// - Parameter feature: The Feature to retrieve events from
    /// - Returns: A list of serialized events.
    func waitAndReturnEventsData(ofFeature name: String, timeout: DispatchTime = .distantFuture) -> [Data] {
        flush()
<<<<<<< HEAD
        let interceptor = self.featureScopeInterceptors[name]!
=======
        guard let interceptor = self.featureScopeInterceptors[name] else {
            return [] // feature scope was not requested, so there's no interception
        }
>>>>>>> 3db3a984
        return interceptor.waitAndReturnEvents(timeout: timeout).map { $0.data }
    }
}<|MERGE_RESOLUTION|>--- conflicted
+++ resolved
@@ -118,17 +118,6 @@
         interceptor.enter()
         proxy.eventWriteContext(bypassConsent: bypassConsent) { context, writer in
             block(context, interceptor.intercept(writer: writer))
-<<<<<<< HEAD
-            interceptor.leave()
-        }
-    }
-
-    func context(_ block: @escaping (DatadogContext) -> Void) {
-        interceptor.enter()
-        proxy.context { context in
-            block(context)
-=======
->>>>>>> 3db3a984
             interceptor.leave()
         }
     }
@@ -201,13 +190,9 @@
     /// - Returns: A list of events.
     func waitAndReturnEvents<T>(ofFeature name: String, ofType type: T.Type, timeout: DispatchTime = .distantFuture) -> [T] where T: Encodable {
         flush()
-<<<<<<< HEAD
-        let interceptor = self.featureScopeInterceptors[name]!
-=======
         guard let interceptor = self.featureScopeInterceptors[name] else {
             return [] // feature scope was not requested, so there's no interception
         }
->>>>>>> 3db3a984
         return interceptor.waitAndReturnEvents(timeout: timeout).compactMap { $0.event as? T }
     }
 
@@ -217,13 +202,9 @@
     /// - Returns: A list of serialized events.
     func waitAndReturnEventsData(ofFeature name: String, timeout: DispatchTime = .distantFuture) -> [Data] {
         flush()
-<<<<<<< HEAD
-        let interceptor = self.featureScopeInterceptors[name]!
-=======
         guard let interceptor = self.featureScopeInterceptors[name] else {
             return [] // feature scope was not requested, so there's no interception
         }
->>>>>>> 3db3a984
         return interceptor.waitAndReturnEvents(timeout: timeout).map { $0.data }
     }
 }