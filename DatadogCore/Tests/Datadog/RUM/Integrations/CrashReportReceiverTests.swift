--- conflicted
+++ resolved
@@ -720,41 +720,6 @@
         DDAssertJSONEqual(sendRUMErrorEvent.error.wasTruncated, crashReport.wasTruncated)
     }
 
-    func testGivenCrashDuringRUMSessionWithActiveViewAndOverridenSourceType_whenSendingRUMViewEvent_itSendsOverrideSourceType() throws {
-        core = PassthroughCoreMock(
-            context: .mockWith(nativeSourceOverride: "ios+il2cpp")
-        )
-        let lastRUMViewEvent: RUMViewEvent = .mockRandomWith(crashCount: 0)
-
-        // Given
-        let crashDate: Date = .mockDecember15th2019At10AMUTC()
-        let dateCorrectionOffset: TimeInterval = .mockRandom()
-        let crashReport: DDCrashReport = .mockWith(date: crashDate)
-        let crashContext: CrashContext = .mockWith(
-            serverTimeOffset: dateCorrectionOffset,
-            trackingConsent: .granted,
-            lastRUMViewEvent: AnyCodable(lastRUMViewEvent) // means there was a RUM session and it was sampled
-        )
-
-        let receiver: CrashReportReceiver = .mockWith(
-            dateProvider: RelativeDateProvider(using: crashDate),
-            sessionSampler: Bool.random() ? .mockKeepAll() : .mockRejectAll(), // no matter sampling (as previous session was sampled)
-            trackBackgroundEvents: .mockRandom() // no matter BET
-        )
-
-        // When
-        XCTAssertTrue(
-            receiver.receive(message: .baggage(
-                key: MessageBusSender.MessageKeys.crash,
-                value: MessageBusSender.Crash(report: crashReport, context: crashContext)
-            ), from: core)
-        )
-
-        // Then
-        let sendRUMErrorEvent = core.events(ofType: RUMCrashEvent.self)[0]
-        XCTAssertEqual(sendRUMErrorEvent.model.error.sourceType, .iosIl2cpp, "Must send overridden sourceType")
-    }
-
     // MARK: - Testing Uploaded Data - Crashes During RUM Session With No Active View
 
     func testGivenCrashDuringRUMSessionWithNoActiveView_whenSendingRUMViewEvent_itIsLinkedToPreviousRUMSessionAndIncludesErrorInformation() throws {
@@ -877,15 +842,6 @@
                 crashDate.addingTimeInterval(dateCorrectionOffset).timeIntervalSince1970.toInt64Milliseconds,
                 "RUM error must include crash date corrected by current correction offset."
             )
-<<<<<<< HEAD
-            XCTAssertEqual(sentRUMError.model.error.type, randomCrashType)
-            XCTAssertEqual(sentRUMError.model.dd.session?.plan, .plan1, "All RUM events should use RUM Lite plan")
-            XCTAssertNotNil(sentRUMError.additionalAttributes?[DDError.threads], "It must contain crash details")
-            XCTAssertNotNil(sentRUMError.additionalAttributes?[DDError.binaryImages], "It must contain crash details")
-            XCTAssertNotNil(sentRUMError.additionalAttributes?[DDError.meta], "It must contain crash details")
-            XCTAssertNotNil(sentRUMError.additionalAttributes?[DDError.wasTruncated], "It must contain crash details")
-            XCTAssertEqual(sentRUMError.model.error.category, .exception, "Crashes are considered exceptions")
-=======
             XCTAssertEqual(sentRUMError.error.type, randomCrashType)
             XCTAssertEqual(sentRUMError.dd.session?.plan, .plan1, "All RUM events should use RUM Lite plan")
             XCTAssertNotNil(sentRUMError.error.threads, "It must contain crash details")
@@ -893,7 +849,6 @@
             XCTAssertNotNil(sentRUMError.error.meta, "It must contain crash details")
             XCTAssertNotNil(sentRUMError.error.wasTruncated, "It must contain crash details")
             XCTAssertEqual(sentRUMError.error.category, .exception, "Crashes are considered exceptions")
->>>>>>> 3db3a984
             XCTAssertNil(sentRUMView.context, "It musn't contain context as there was no last active view")
         }
 
@@ -921,18 +876,6 @@
             backgroundEventsTrackingEnabled: Bool
         ) throws {
             let mockApplicationId: String = .mockRandom(among: .alphanumerics)
-<<<<<<< HEAD
-            let core = PassthroughCoreMock(
-                context: .mockWith(nativeSourceOverride: "ios+il2cpp"),
-                messageReceiver: CrashReportReceiver.mockWith(
-                    applicationID: mockApplicationId,
-                    sessionSampler: .mockKeepAll(),
-                    trackBackgroundEvents: backgroundEventsTrackingEnabled,
-                    uuidGenerator: DefaultRUMUUIDGenerator()
-                )
-            )
-
-=======
             let featureScope = FeatureScopeMock()
             featureScope.contextMock = .mockWith(nativeSourceOverride: "ios+il2cpp")
 
@@ -1001,7 +944,6 @@
         ) throws {
             let featureScope = FeatureScopeMock()
 
->>>>>>> 3db3a984
             // Given
             let crashDate: Date = .mockDecember15th2019At10AMUTC()
             let crashReport: DDCrashReport = .mockWith(
@@ -1024,13 +966,6 @@
                 lastIsAppInForeground: launchInForeground
             )
 
-<<<<<<< HEAD
-            let receiver: CrashReportReceiver = .mockWith(
-                applicationID: .mockRandom(among: .alphanumerics),
-                dateProvider: RelativeDateProvider(using: crashDate),
-                sessionSampler: Bool.random() ? .mockKeepAll() : .mockRejectAll(), // no matter sampling (as previous session was sampled)
-                trackBackgroundEvents: backgroundEventsTrackingEnabled
-=======
             let mappedViewName = String.mockRandom()
             let errorFingerprint = String.mockRandom()
             let receiver: CrashReportReceiver = .mockWith(
@@ -1051,7 +986,6 @@
                         return event
                     }
                 )
->>>>>>> 3db3a984
             )
 
             // When
@@ -1059,14 +993,6 @@
                 receiver.receive(message: .baggage(
                     key: MessageBusSender.MessageKeys.crash,
                     value: MessageBusSender.Crash(report: crashReport, context: crashContext)
-<<<<<<< HEAD
-                ), from: core)
-            )
-
-            // Then
-            let sentRUMError = core.events(ofType: RUMCrashEvent.self)[0]
-            XCTAssertEqual(sentRUMError.model.error.sourceType, .iosIl2cpp, "Must send overridden sourceType")
-=======
                 ), from: NOPDatadogCore())
             )
 
@@ -1076,7 +1002,6 @@
 
             let sentRUMError = featureScope.eventsWritten(ofType: RUMErrorEvent.self)[0]
             XCTAssertEqual(sentRUMError.error.fingerprint, errorFingerprint, "Must send mapped RUMError event")
->>>>>>> 3db3a984
         }
 
         try test(
@@ -1391,75 +1316,4 @@
             expectViewURL: RUMOffViewEventsHandlingRule.Constants.backgroundViewURL
         )
     }
-
-    func testGivenCrashDuringAppLaunchWithNativeSourceType_whenSending_itIsSendsWithNativeSourceType() throws {
-        func test(
-            launchInForeground: Bool,
-            backgroundEventsTrackingEnabled: Bool,
-            expectViewName expectedViewName: String,
-            expectViewURL expectedViewURL: String
-        ) throws {
-            let core = PassthroughCoreMock(
-                context: .mockWith(nativeSourceOverride: "ios+il2cpp"),
-                messageReceiver: CrashReportReceiver.mockWith(
-                    applicationID: .mockRandom(among: .alphanumerics),
-                    sessionSampler: .mockKeepAll(),
-                    trackBackgroundEvents: backgroundEventsTrackingEnabled,
-                    uuidGenerator: DefaultRUMUUIDGenerator()
-                )
-            )
-
-            // Given
-            let crashDate: Date = .mockDecember15th2019At10AMUTC()
-            let crashReport: DDCrashReport = .mockWith(
-                date: crashDate,
-                type: .mockRandom()
-            )
-
-            let dateCorrectionOffset: TimeInterval = .mockRandom()
-            let crashContext: CrashContext = .mockWith(
-                serverTimeOffset: dateCorrectionOffset,
-                trackingConsent: .granted,
-                userInfo: .mockRandom(),
-                networkConnectionInfo: .mockRandom(),
-                carrierInfo: .mockRandom(),
-                lastRUMViewEvent: nil, // means there was no RUM session (it crashed during app launch)
-                lastRUMSessionState: nil, // means there was no RUM session (it crashed during app launch)
-                lastIsAppInForeground: launchInForeground
-            )
-
-            let receiver: CrashReportReceiver = .mockWith(
-                applicationID: .mockRandom(),
-                dateProvider: RelativeDateProvider(using: crashDate),
-                trackBackgroundEvents: backgroundEventsTrackingEnabled
-            )
-
-            // When
-            XCTAssertTrue(
-                receiver.receive(message: .baggage(
-                    key: MessageBusSender.MessageKeys.crash,
-                    value: MessageBusSender.Crash(report: crashReport, context: crashContext)
-                ), from: core)
-            )
-
-            // Then
-            let sentRUMError = core.events(ofType: RUMCrashEvent.self)[0]
-
-            XCTAssertEqual(sentRUMError.model.error.sourceType, .iosIl2cpp, "Must send overridden sourceType")
-        }
-
-        try test(
-            launchInForeground: true, // launch in foreground
-            backgroundEventsTrackingEnabled: .mockRandom(), // no matter BET
-            expectViewName: RUMOffViewEventsHandlingRule.Constants.applicationLaunchViewName,
-            expectViewURL: RUMOffViewEventsHandlingRule.Constants.applicationLaunchViewURL
-        )
-
-        try test(
-            launchInForeground: false, // launch in background
-            backgroundEventsTrackingEnabled: true, // BET enabled
-            expectViewName: RUMOffViewEventsHandlingRule.Constants.backgroundViewName,
-            expectViewURL: RUMOffViewEventsHandlingRule.Constants.backgroundViewURL
-        )
-    }
 }