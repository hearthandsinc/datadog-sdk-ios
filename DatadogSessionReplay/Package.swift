// swift-tools-version: 5.7

import PackageDescription

let package = Package(
    name: "DatadogSessionReplay",
    platforms: [
        .iOS(.v11),
        .tvOS(.v11),
    ],
    products: [
        .library(
            name: "DatadogSessionReplay",
            targets: ["DatadogSessionReplay"]
        ),
<<<<<<< HEAD
    ],
    dependencies: [
        .package(name: "Datadog", path: "../DDPatchForSR"), // needs patch because the main `Package.swift` defines conflicting `DatadogSessionReplay` module
        .package(name: "TestUtilities", path: "../TestUtilities"),
=======
        .library(
            name: "TestUtilities",
            targets: ["TestUtilities"]
        ),
>>>>>>> b5d512ce
    ],
    targets: [
        .target(
            name: "DatadogSessionReplay",
            dependencies: [
                .target(name: "DatadogInternal"),
            ],
            path: "Sources"
        ),
        .testTarget(
            name: "DatadogSessionReplayTests",
            dependencies: [
                .target(name: "DatadogSessionReplay"),
                .target(name: "TestUtilities")
            ],
            path: "Tests"
        ),

        .target(
            name: "DatadogInternal",
            path: "DatadogInternal/Sources"
        ),
        .testTarget(
            name: "DatadogInternalTests",
            dependencies: [
                .target(name: "DatadogInternal"),
                .target(name: "TestUtilities"),
            ],
            path: "DatadogInternal/Tests"
        ),

        .target(
            name: "TestUtilities",
            dependencies: [
                .target(name: "DatadogInternal"),
            ],
            path: "TestUtilities",
            sources: ["Mocks", "Helpers"]
        )
    ]
)<|MERGE_RESOLUTION|>--- conflicted
+++ resolved
@@ -13,17 +13,10 @@
             name: "DatadogSessionReplay",
             targets: ["DatadogSessionReplay"]
         ),
-<<<<<<< HEAD
-    ],
-    dependencies: [
-        .package(name: "Datadog", path: "../DDPatchForSR"), // needs patch because the main `Package.swift` defines conflicting `DatadogSessionReplay` module
-        .package(name: "TestUtilities", path: "../TestUtilities"),
-=======
         .library(
             name: "TestUtilities",
             targets: ["TestUtilities"]
         ),
->>>>>>> b5d512ce
     ],
     targets: [
         .target(
