--- conflicted
+++ resolved
@@ -5,82 +5,60 @@
  */
 
 import Foundation
-import DatadogInternal
+import Datadog
 
 /// Object is responsible for getting the RUM context, randomising the sampling rate,
 /// starting/stopping the recording scheduler as needed and propagating `has_replay` to other features.
 internal class RecordingCoordinator {
-    let recorder: Recording
-    let scheduler: Scheduler
-    let sampler: Sampler
-    let privacy: PrivacyLevel
-    let srContextPublisher: SRContextPublisher
+    private let recorder: Recording
 
     private var currentRUMContext: RUMContext? = nil
     private var isSampled = false
 
     init(
         scheduler: Scheduler,
-        privacy: PrivacyLevel,
+        privacy: SessionReplayPrivacy,
         rumContextObserver: RUMContextObserver,
         srContextPublisher: SRContextPublisher,
         recorder: Recording,
         sampler: Sampler
     ) {
         self.recorder = recorder
-<<<<<<< HEAD
         srContextPublisher.setHasReplay(false)
-=======
-        self.scheduler = scheduler
-        self.sampler = sampler
-        self.privacy = privacy
-        self.srContextPublisher = srContextPublisher
->>>>>>> 54c5377f
 
-        srContextPublisher.setRecordingIsPending(false)
+        scheduler.schedule { [weak self] in
+            guard let rumContext = self?.currentRUMContext,
+                  let viewID = rumContext.ids.viewID else {
+                return
+            }
+            let recorderContext = Recorder.Context(
+                privacy: privacy,
+                applicationID: rumContext.ids.applicationID,
+                sessionID: rumContext.ids.sessionID,
+                viewID: viewID,
+                viewServerTimeOffset: rumContext.viewServerTimeOffset
+            )
+            self?.recorder.captureNextRecord(recorderContext)
+        }
 
-        scheduler.schedule { [weak self] in self?.captureNextRecord() }
         scheduler.start()
 
-        rumContextObserver.observe(on: scheduler.queue) { [weak self] in self?.onRUMContextChanged(rumContext: $0) }
-    }
+        rumContextObserver.observe(on: scheduler.queue) { [weak self] rumContext in
+            if self?.currentRUMContext?.ids.sessionID != rumContext?.ids.sessionID || self?.currentRUMContext == nil {
+                self?.isSampled = sampler.sample()
+            }
 
-    private func onRUMContextChanged(rumContext: RUMContext?) {
-        if currentRUMContext?.ids.sessionID != rumContext?.ids.sessionID || currentRUMContext == nil {
-            isSampled = sampler.sample()
-        }
+            self?.currentRUMContext = rumContext
 
-        currentRUMContext = rumContext
+            if self?.isSampled == true {
+                scheduler.start()
+            } else {
+                scheduler.stop()
+            }
 
-        if isSampled {
-            scheduler.start()
-        } else {
-            scheduler.stop()
-        }
-
-        srContextPublisher.setRecordingIsPending(
-            isSampled == true && currentRUMContext?.ids.viewID != nil
-        )
-    }
-
-<<<<<<< HEAD
             srContextPublisher.setHasReplay(
                 self?.isSampled == true && self?.currentRUMContext?.ids.viewID != nil
             )
-=======
-    private func captureNextRecord() {
-        guard let rumContext = currentRUMContext,
-              let viewID = rumContext.ids.viewID else {
-            return
->>>>>>> 54c5377f
         }
-        let recorderContext = Recorder.Context(
-            privacy: privacy,
-            applicationID: rumContext.ids.applicationID,
-            sessionID: rumContext.ids.sessionID,
-            viewID: viewID,
-            viewServerTimeOffset: rumContext.viewServerTimeOffset
-        )
-        recorder.captureNextRecord(recorderContext)
     }
 }