--- conflicted
+++ resolved
@@ -42,11 +42,8 @@
         guard configuration.replaySampleRate > 0 else {
             return
         }
-<<<<<<< HEAD
-=======
         let resources = ResourcesFeature(core: core, configuration: configuration)
         try core.register(feature: resources)
->>>>>>> 3db3a984
 
         let sessionReplay = try SessionReplayFeature(core: core, configuration: configuration)
         try core.register(feature: sessionReplay)
