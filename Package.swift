--- conflicted
+++ resolved
@@ -18,8 +18,6 @@
             targets: ["DatadogObjc"]
         ),
         .library(
-<<<<<<< HEAD
-=======
             name: "DatadogLogs",
             targets: ["DatadogLogs"]
         ),
@@ -36,18 +34,12 @@
             targets: ["DatadogSessionReplay"]
         ),
         .library(
->>>>>>> b5d512ce
             name: "DatadogCrashReporting",
             targets: ["DatadogCrashReporting"]
         ),
         .library(
-<<<<<<< HEAD
-            name: "DatadogSessionReplay",
-            targets: ["DatadogSessionReplay"]
-=======
             name: "DatadogWebViewTracking",
             targets: ["DatadogWebViewTracking"]
->>>>>>> b5d512ce
         ),
     ],
     dependencies: [
@@ -60,26 +52,12 @@
                 .target(name: "DatadogInternal"),
                 .target(name: "DatadogPrivate"),
             ],
-<<<<<<< HEAD
-            swiftSettings: [
-                .define("SPM_BUILD"),
-                .define("DD_SDK_ENABLE_EXPERIMENTAL_APIS"),
-            ]
-=======
             path: "DatadogCore/Sources",
             swiftSettings: [.define("SPM_BUILD")]
->>>>>>> b5d512ce
         ),
         .target(
             name: "DatadogObjc",
             dependencies: [
-<<<<<<< HEAD
-                "Datadog",
-            ],
-            swiftSettings: [
-                .define("DD_SDK_ENABLE_EXPERIMENTAL_APIS"),
-            ]
-=======
                 .target(name: "DatadogCore"),
                 .target(name: "DatadogLogs"),
                 .target(name: "DatadogTrace"),
@@ -90,7 +68,6 @@
         .target(
             name: "DatadogPrivate",
             path: "DatadogCore/Private"
->>>>>>> b5d512ce
         ),
 
         .target(
@@ -160,17 +137,6 @@
                 .target(name: "DatadogInternal"),
                 .product(name: "CrashReporter", package: "PLCrashReporter"),
             ],
-<<<<<<< HEAD
-            swiftSettings: [
-                .define("DD_SDK_ENABLE_EXPERIMENTAL_APIS"),
-            ]
-        ),
-        .target(
-            name: "DatadogSessionReplay",
-            dependencies: ["Datadog"],
-            path: "DatadogSessionReplay/Sources"
-        ),
-=======
             path: "DatadogCrashReporting/Sources"
         ),
         .testTarget(
@@ -220,6 +186,5 @@
             path: "TestUtilities",
             sources: ["Mocks", "Helpers"]
         )
->>>>>>> b5d512ce
     ]
 )