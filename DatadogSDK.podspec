--- conflicted
+++ resolved
@@ -1,11 +1,7 @@
 Pod::Spec.new do |s|
   s.name         = "DatadogSDK"
   s.module_name  = "Datadog"
-<<<<<<< HEAD
-  s.version      = "1.14.0-sr-beta1"
-=======
-  s.version      = "1.17.0"
->>>>>>> 86b5628f
+  s.version      = "1.17.0-sr-beta2"
   s.summary      = "Official Datadog Swift SDK for iOS."
   
   s.homepage     = "https://www.datadoghq.com"
