--- conflicted
+++ resolved
@@ -7,11 +7,8 @@
 import UIKit
 import DatadogRUM
 import DatadogObjc
-<<<<<<< HEAD
 import DatadogSessionReplay // it should compile for iOS and tvOS, but APIs are only available on iOS
-=======
 import OpenTelemetryApi
->>>>>>> 6eba16fd
 
 internal class ViewController: UIViewController {
     override func viewDidLoad() {
@@ -21,9 +18,6 @@
         // RUM APIs must be visible:
         RUM.enable(with: .init(applicationID: "app-id"))
         RUMMonitor.shared().startView(viewController: self)
-<<<<<<< HEAD
-        
-=======
 
         // Trace APIs must be visible:
         Trace.enable()
@@ -43,7 +37,6 @@
         let otelSpan = tracer.spanBuilder(spanName: "OTel span").startSpan()
         otelSpan.end()
 
->>>>>>> 6eba16fd
         #if os(iOS)
         // Session Replay API must be visible:
         SessionReplay.enable(with: .init(replaySampleRate: 0))
