// !$*UTF8*$!
{
	archiveVersion = 1;
	classes = {
	};
	objectVersion = 54;
	objects = {

/* Begin PBXBuildFile section */
		2B2A0652E2BB31985CCA411B /* libPods-App Static iOS Tests.a in Frameworks */ = {isa = PBXBuildFile; fileRef = 88C7C5186A293C78E070E6CF /* libPods-App Static iOS Tests.a */; };
		61373B5926E0E7C900E0F46E /* AppDelegate.swift in Sources */ = {isa = PBXBuildFile; fileRef = 61B8C30626E0E278006EDF53 /* AppDelegate.swift */; };
		61373B5A26E0E7CD00E0F46E /* SceneDelegate.swift in Sources */ = {isa = PBXBuildFile; fileRef = 61B8C30826E0E278006EDF53 /* SceneDelegate.swift */; };
		61373B5F26E0E7E400E0F46E /* CPProjectTests.swift in Sources */ = {isa = PBXBuildFile; fileRef = 61B8C31D26E0E27A006EDF53 /* CPProjectTests.swift */; };
		61373B6126E0EA2500E0F46E /* CPProjectUITests.swift in Sources */ = {isa = PBXBuildFile; fileRef = 61B8C32826E0E27A006EDF53 /* CPProjectUITests.swift */; };
		61B8C30726E0E278006EDF53 /* AppDelegate.swift in Sources */ = {isa = PBXBuildFile; fileRef = 61B8C30626E0E278006EDF53 /* AppDelegate.swift */; };
		61B8C30926E0E278006EDF53 /* SceneDelegate.swift in Sources */ = {isa = PBXBuildFile; fileRef = 61B8C30826E0E278006EDF53 /* SceneDelegate.swift */; };
		61B8C31E26E0E27A006EDF53 /* CPProjectTests.swift in Sources */ = {isa = PBXBuildFile; fileRef = 61B8C31D26E0E27A006EDF53 /* CPProjectTests.swift */; };
		61B8C32926E0E27A006EDF53 /* CPProjectUITests.swift in Sources */ = {isa = PBXBuildFile; fileRef = 61B8C32826E0E27A006EDF53 /* CPProjectUITests.swift */; };
		A0DBB7E71DD4888837ED81B5 /* Pods_Common_App_Dynamic_iOS.framework in Frameworks */ = {isa = PBXBuildFile; fileRef = E8CCD75AF46655F78F7A3D7A /* Pods_Common_App_Dynamic_iOS.framework */; };
		B162FE141838120027D821F9 /* libPods-Common-App Static iOS.a in Frameworks */ = {isa = PBXBuildFile; fileRef = 3C285D46A1E0E371443F0F77 /* libPods-Common-App Static iOS.a */; };
		CCA17085193225EE98A8B997 /* Pods_Common_App_Dynamic_tvOS.framework in Frameworks */ = {isa = PBXBuildFile; fileRef = 6F08D599966036C2B51829AB /* Pods_Common_App_Dynamic_tvOS.framework */; };
		D229192C2B76580600C38A18 /* PrivacyInfo.xcprivacy in Resources */ = {isa = PBXBuildFile; fileRef = D229192B2B76580600C38A18 /* PrivacyInfo.xcprivacy */; };
		D229192D2B76580600C38A18 /* PrivacyInfo.xcprivacy in Resources */ = {isa = PBXBuildFile; fileRef = D229192B2B76580600C38A18 /* PrivacyInfo.xcprivacy */; };
		D229192E2B76580600C38A18 /* PrivacyInfo.xcprivacy in Resources */ = {isa = PBXBuildFile; fileRef = D229192B2B76580600C38A18 /* PrivacyInfo.xcprivacy */; };
		D229192F2B76580600C38A18 /* PrivacyInfo.xcprivacy in Resources */ = {isa = PBXBuildFile; fileRef = D229192B2B76580600C38A18 /* PrivacyInfo.xcprivacy */; };
		D235937A27C8EB0500BF32D7 /* CPProjectTests.swift in Sources */ = {isa = PBXBuildFile; fileRef = 61B8C31D26E0E27A006EDF53 /* CPProjectTests.swift */; };
		D235938927C8ECD800BF32D7 /* CPProjectUITests.swift in Sources */ = {isa = PBXBuildFile; fileRef = 61B8C32826E0E27A006EDF53 /* CPProjectUITests.swift */; };
		D245424627C8D3200039E0A6 /* AppDelegate.swift in Sources */ = {isa = PBXBuildFile; fileRef = 61B8C30626E0E278006EDF53 /* AppDelegate.swift */; };
		D245424727C8D3200039E0A6 /* SceneDelegate.swift in Sources */ = {isa = PBXBuildFile; fileRef = 61B8C30826E0E278006EDF53 /* SceneDelegate.swift */; };
		D245425727C8DE3D0039E0A6 /* ViewController.swift in Sources */ = {isa = PBXBuildFile; fileRef = D245425627C8DE3D0039E0A6 /* ViewController.swift */; };
		D245425827C8DE3D0039E0A6 /* ViewController.swift in Sources */ = {isa = PBXBuildFile; fileRef = D245425627C8DE3D0039E0A6 /* ViewController.swift */; };
		D245425927C8DE3D0039E0A6 /* ViewController.swift in Sources */ = {isa = PBXBuildFile; fileRef = D245425627C8DE3D0039E0A6 /* ViewController.swift */; };
		D245425E27C8E1940039E0A6 /* CPProjectTests.swift in Sources */ = {isa = PBXBuildFile; fileRef = 61B8C31D26E0E27A006EDF53 /* CPProjectTests.swift */; };
		D245426C27C8E52F0039E0A6 /* CPProjectUITests.swift in Sources */ = {isa = PBXBuildFile; fileRef = 61B8C32826E0E27A006EDF53 /* CPProjectUITests.swift */; };
		D245427927C8E93D0039E0A6 /* ViewController.swift in Sources */ = {isa = PBXBuildFile; fileRef = D245425627C8DE3D0039E0A6 /* ViewController.swift */; };
		D245427A27C8E93D0039E0A6 /* AppDelegate.swift in Sources */ = {isa = PBXBuildFile; fileRef = 61B8C30626E0E278006EDF53 /* AppDelegate.swift */; };
		D245427B27C8E93D0039E0A6 /* SceneDelegate.swift in Sources */ = {isa = PBXBuildFile; fileRef = 61B8C30826E0E278006EDF53 /* SceneDelegate.swift */; };
		E7FDF9193D8912E2B49A5B99 /* libPods-Common-App Static tvOS.a in Frameworks */ = {isa = PBXBuildFile; fileRef = 6120B36BC669A3227C25B90F /* libPods-Common-App Static tvOS.a */; };
		EC38782925CC4D95E5F3536F /* libPods-App Static tvOS Tests.a in Frameworks */ = {isa = PBXBuildFile; fileRef = CA325D6A1605874914378E3E /* libPods-App Static tvOS Tests.a */; };
/* End PBXBuildFile section */

/* Begin PBXContainerItemProxy section */
		61373B3F26E0E78500E0F46E /* PBXContainerItemProxy */ = {
			isa = PBXContainerItemProxy;
			containerPortal = 61B8C2FB26E0E278006EDF53 /* Project object */;
			proxyType = 1;
			remoteGlobalIDString = 61373B2826E0E78300E0F46E;
			remoteInfo = CPProjectNoUseFrameworks;
		};
		61373B4A26E0E78500E0F46E /* PBXContainerItemProxy */ = {
			isa = PBXContainerItemProxy;
			containerPortal = 61B8C2FB26E0E278006EDF53 /* Project object */;
			proxyType = 1;
			remoteGlobalIDString = 61373B2826E0E78300E0F46E;
			remoteInfo = CPProjectNoUseFrameworks;
		};
		61B8C31A26E0E27A006EDF53 /* PBXContainerItemProxy */ = {
			isa = PBXContainerItemProxy;
			containerPortal = 61B8C2FB26E0E278006EDF53 /* Project object */;
			proxyType = 1;
			remoteGlobalIDString = 61B8C30226E0E278006EDF53;
			remoteInfo = CPProject;
		};
		61B8C32526E0E27A006EDF53 /* PBXContainerItemProxy */ = {
			isa = PBXContainerItemProxy;
			containerPortal = 61B8C2FB26E0E278006EDF53 /* Project object */;
			proxyType = 1;
			remoteGlobalIDString = 61B8C30226E0E278006EDF53;
			remoteInfo = CPProject;
		};
		D235938327C8EC0900BF32D7 /* PBXContainerItemProxy */ = {
			isa = PBXContainerItemProxy;
			containerPortal = 61B8C2FB26E0E278006EDF53 /* Project object */;
			proxyType = 1;
			remoteGlobalIDString = D245427627C8E93D0039E0A6;
			remoteInfo = "CPProjectNoUseFrameworks tvOS";
		};
		D235939127C8ECE000BF32D7 /* PBXContainerItemProxy */ = {
			isa = PBXContainerItemProxy;
			containerPortal = 61B8C2FB26E0E278006EDF53 /* Project object */;
			proxyType = 1;
			remoteGlobalIDString = D245427627C8E93D0039E0A6;
			remoteInfo = "CPProjectNoUseFrameworks tvOS";
		};
		D245426627C8E4CD0039E0A6 /* PBXContainerItemProxy */ = {
			isa = PBXContainerItemProxy;
			containerPortal = 61B8C2FB26E0E278006EDF53 /* Project object */;
			proxyType = 1;
			remoteGlobalIDString = D245424227C8D3200039E0A6;
			remoteInfo = "CPProjectUseFrameworks tvOS";
		};
		D245427427C8E5870039E0A6 /* PBXContainerItemProxy */ = {
			isa = PBXContainerItemProxy;
			containerPortal = 61B8C2FB26E0E278006EDF53 /* Project object */;
			proxyType = 1;
			remoteGlobalIDString = D245424227C8D3200039E0A6;
			remoteInfo = "CPProjectUseFrameworks tvOS";
		};
/* End PBXContainerItemProxy section */

/* Begin PBXFileReference section */
		01FD54C4011C8F113E285585 /* Pods-Common-CPProjectNoUseFrameworks.debug.xcconfig */ = {isa = PBXFileReference; includeInIndex = 1; lastKnownFileType = text.xcconfig; name = "Pods-Common-CPProjectNoUseFrameworks.debug.xcconfig"; path = "Target Support Files/Pods-Common-CPProjectNoUseFrameworks/Pods-Common-CPProjectNoUseFrameworks.debug.xcconfig"; sourceTree = "<group>"; };
		02265FB44AE08BD3D3454745 /* Pods-CPProjectNoUseFrameworksTests.release.xcconfig */ = {isa = PBXFileReference; includeInIndex = 1; lastKnownFileType = text.xcconfig; name = "Pods-CPProjectNoUseFrameworksTests.release.xcconfig"; path = "Target Support Files/Pods-CPProjectNoUseFrameworksTests/Pods-CPProjectNoUseFrameworksTests.release.xcconfig"; sourceTree = "<group>"; };
		0614566C30EF2E2D7BAF1117 /* Pods-Common-CPProjectUseFrameworks-CPProjectUseFrameworksTests.debug.xcconfig */ = {isa = PBXFileReference; includeInIndex = 1; lastKnownFileType = text.xcconfig; name = "Pods-Common-CPProjectUseFrameworks-CPProjectUseFrameworksTests.debug.xcconfig"; path = "Target Support Files/Pods-Common-CPProjectUseFrameworks-CPProjectUseFrameworksTests/Pods-Common-CPProjectUseFrameworks-CPProjectUseFrameworksTests.debug.xcconfig"; sourceTree = "<group>"; };
		0C5EA8849018376E6D2BD2F7 /* Pods-Common-CPProjectNoUseFrameworks iOS.release.xcconfig */ = {isa = PBXFileReference; includeInIndex = 1; lastKnownFileType = text.xcconfig; name = "Pods-Common-CPProjectNoUseFrameworks iOS.release.xcconfig"; path = "Target Support Files/Pods-Common-CPProjectNoUseFrameworks iOS/Pods-Common-CPProjectNoUseFrameworks iOS.release.xcconfig"; sourceTree = "<group>"; };
		17E75BD7BB8D512DB90A9632 /* Pods-Common-CPProjectNoUseFrameworks-CPProjectNoUseFrameworksTests.release.xcconfig */ = {isa = PBXFileReference; includeInIndex = 1; lastKnownFileType = text.xcconfig; name = "Pods-Common-CPProjectNoUseFrameworks-CPProjectNoUseFrameworksTests.release.xcconfig"; path = "Target Support Files/Pods-Common-CPProjectNoUseFrameworks-CPProjectNoUseFrameworksTests/Pods-Common-CPProjectNoUseFrameworks-CPProjectNoUseFrameworksTests.release.xcconfig"; sourceTree = "<group>"; };
		1AD1AA0F4E331947CD53AB1D /* Pods-Common-App Dynamic tvOS.debug.xcconfig */ = {isa = PBXFileReference; includeInIndex = 1; lastKnownFileType = text.xcconfig; name = "Pods-Common-App Dynamic tvOS.debug.xcconfig"; path = "Target Support Files/Pods-Common-App Dynamic tvOS/Pods-Common-App Dynamic tvOS.debug.xcconfig"; sourceTree = "<group>"; };
		1F5643EF45F5157D39302AB4 /* Pods-Common-CPProjectNoUseFrameworks-CPProjectNoUseFrameworksTests.debug.xcconfig */ = {isa = PBXFileReference; includeInIndex = 1; lastKnownFileType = text.xcconfig; name = "Pods-Common-CPProjectNoUseFrameworks-CPProjectNoUseFrameworksTests.debug.xcconfig"; path = "Target Support Files/Pods-Common-CPProjectNoUseFrameworks-CPProjectNoUseFrameworksTests/Pods-Common-CPProjectNoUseFrameworks-CPProjectNoUseFrameworksTests.debug.xcconfig"; sourceTree = "<group>"; };
		3468D63D65BB427B2C213235 /* Pods-Common-CPProjectUseFrameworks tvOS.debug.xcconfig */ = {isa = PBXFileReference; includeInIndex = 1; lastKnownFileType = text.xcconfig; name = "Pods-Common-CPProjectUseFrameworks tvOS.debug.xcconfig"; path = "Target Support Files/Pods-Common-CPProjectUseFrameworks tvOS/Pods-Common-CPProjectUseFrameworks tvOS.debug.xcconfig"; sourceTree = "<group>"; };
		34E3A05F52DE9374E351C695 /* Pods-CPProjectNoUseFrameworksTests tvOS.debug.xcconfig */ = {isa = PBXFileReference; includeInIndex = 1; lastKnownFileType = text.xcconfig; name = "Pods-CPProjectNoUseFrameworksTests tvOS.debug.xcconfig"; path = "Target Support Files/Pods-CPProjectNoUseFrameworksTests tvOS/Pods-CPProjectNoUseFrameworksTests tvOS.debug.xcconfig"; sourceTree = "<group>"; };
		3668B0235369E05E329D8F21 /* Pods-Common-App Static tvOS.release.xcconfig */ = {isa = PBXFileReference; includeInIndex = 1; lastKnownFileType = text.xcconfig; name = "Pods-Common-App Static tvOS.release.xcconfig"; path = "Target Support Files/Pods-Common-App Static tvOS/Pods-Common-App Static tvOS.release.xcconfig"; sourceTree = "<group>"; };
		3C285D46A1E0E371443F0F77 /* libPods-Common-App Static iOS.a */ = {isa = PBXFileReference; explicitFileType = archive.ar; includeInIndex = 0; path = "libPods-Common-App Static iOS.a"; sourceTree = BUILT_PRODUCTS_DIR; };
		3D97712BEE25C98C566E565A /* Pods-Common-CPProjectNoUseFrameworks.release.xcconfig */ = {isa = PBXFileReference; includeInIndex = 1; lastKnownFileType = text.xcconfig; name = "Pods-Common-CPProjectNoUseFrameworks.release.xcconfig"; path = "Target Support Files/Pods-Common-CPProjectNoUseFrameworks/Pods-Common-CPProjectNoUseFrameworks.release.xcconfig"; sourceTree = "<group>"; };
		44638027D4B88B41A7A1B240 /* Pods-Common-App Static tvOS.debug.xcconfig */ = {isa = PBXFileReference; includeInIndex = 1; lastKnownFileType = text.xcconfig; name = "Pods-Common-App Static tvOS.debug.xcconfig"; path = "Target Support Files/Pods-Common-App Static tvOS/Pods-Common-App Static tvOS.debug.xcconfig"; sourceTree = "<group>"; };
		47B2FAD72A07C0E26A7C1031 /* Pods-Common-CPProjectUseFrameworks iOS.release.xcconfig */ = {isa = PBXFileReference; includeInIndex = 1; lastKnownFileType = text.xcconfig; name = "Pods-Common-CPProjectUseFrameworks iOS.release.xcconfig"; path = "Target Support Files/Pods-Common-CPProjectUseFrameworks iOS/Pods-Common-CPProjectUseFrameworks iOS.release.xcconfig"; sourceTree = "<group>"; };
		4F7B559D3C166C35B42FCC87 /* Pods-Common-App Dynamic iOS.release.xcconfig */ = {isa = PBXFileReference; includeInIndex = 1; lastKnownFileType = text.xcconfig; name = "Pods-Common-App Dynamic iOS.release.xcconfig"; path = "Target Support Files/Pods-Common-App Dynamic iOS/Pods-Common-App Dynamic iOS.release.xcconfig"; sourceTree = "<group>"; };
		51776B4903CB23F278458BB6 /* Pods-CPProjectNoUseFrameworksTests.debug.xcconfig */ = {isa = PBXFileReference; includeInIndex = 1; lastKnownFileType = text.xcconfig; name = "Pods-CPProjectNoUseFrameworksTests.debug.xcconfig"; path = "Target Support Files/Pods-CPProjectNoUseFrameworksTests/Pods-CPProjectNoUseFrameworksTests.debug.xcconfig"; sourceTree = "<group>"; };
		5514B2793CD3F4967A63A825 /* Pods-Common-CPProjectNoUseFrameworks tvOS.release.xcconfig */ = {isa = PBXFileReference; includeInIndex = 1; lastKnownFileType = text.xcconfig; name = "Pods-Common-CPProjectNoUseFrameworks tvOS.release.xcconfig"; path = "Target Support Files/Pods-Common-CPProjectNoUseFrameworks tvOS/Pods-Common-CPProjectNoUseFrameworks tvOS.release.xcconfig"; sourceTree = "<group>"; };
		586B9607FFDD69DAD0C23F22 /* Pods-Common-CPProjectUseFrameworks.debug.xcconfig */ = {isa = PBXFileReference; includeInIndex = 1; lastKnownFileType = text.xcconfig; name = "Pods-Common-CPProjectUseFrameworks.debug.xcconfig"; path = "Target Support Files/Pods-Common-CPProjectUseFrameworks/Pods-Common-CPProjectUseFrameworks.debug.xcconfig"; sourceTree = "<group>"; };
		6120B36BC669A3227C25B90F /* libPods-Common-App Static tvOS.a */ = {isa = PBXFileReference; explicitFileType = archive.ar; includeInIndex = 0; path = "libPods-Common-App Static tvOS.a"; sourceTree = BUILT_PRODUCTS_DIR; };
		61373B2926E0E78300E0F46E /* App.app */ = {isa = PBXFileReference; explicitFileType = wrapper.application; includeInIndex = 0; path = App.app; sourceTree = BUILT_PRODUCTS_DIR; };
		61373B3E26E0E78500E0F46E /* App Static iOS Tests.xctest */ = {isa = PBXFileReference; explicitFileType = wrapper.cfbundle; includeInIndex = 0; path = "App Static iOS Tests.xctest"; sourceTree = BUILT_PRODUCTS_DIR; };
		61373B4926E0E78500E0F46E /* App Static iOS UITests.xctest */ = {isa = PBXFileReference; explicitFileType = wrapper.cfbundle; includeInIndex = 0; path = "App Static iOS UITests.xctest"; sourceTree = BUILT_PRODUCTS_DIR; };
		61B8C30326E0E278006EDF53 /* App.app */ = {isa = PBXFileReference; explicitFileType = wrapper.application; includeInIndex = 0; path = App.app; sourceTree = BUILT_PRODUCTS_DIR; };
		61B8C30626E0E278006EDF53 /* AppDelegate.swift */ = {isa = PBXFileReference; lastKnownFileType = sourcecode.swift; path = AppDelegate.swift; sourceTree = "<group>"; };
		61B8C30826E0E278006EDF53 /* SceneDelegate.swift */ = {isa = PBXFileReference; lastKnownFileType = sourcecode.swift; path = SceneDelegate.swift; sourceTree = "<group>"; };
		61B8C31426E0E27A006EDF53 /* Info.plist */ = {isa = PBXFileReference; lastKnownFileType = text.plist.xml; path = Info.plist; sourceTree = "<group>"; };
		61B8C31926E0E27A006EDF53 /* App Dynamic iOS Tests.xctest */ = {isa = PBXFileReference; explicitFileType = wrapper.cfbundle; includeInIndex = 0; path = "App Dynamic iOS Tests.xctest"; sourceTree = BUILT_PRODUCTS_DIR; };
		61B8C31D26E0E27A006EDF53 /* CPProjectTests.swift */ = {isa = PBXFileReference; lastKnownFileType = sourcecode.swift; path = CPProjectTests.swift; sourceTree = "<group>"; };
		61B8C31F26E0E27A006EDF53 /* Info.plist */ = {isa = PBXFileReference; lastKnownFileType = text.plist.xml; path = Info.plist; sourceTree = "<group>"; };
		61B8C32426E0E27A006EDF53 /* App Dynamic iOS UITests.xctest */ = {isa = PBXFileReference; explicitFileType = wrapper.cfbundle; includeInIndex = 0; path = "App Dynamic iOS UITests.xctest"; sourceTree = BUILT_PRODUCTS_DIR; };
		61B8C32826E0E27A006EDF53 /* CPProjectUITests.swift */ = {isa = PBXFileReference; lastKnownFileType = sourcecode.swift; path = CPProjectUITests.swift; sourceTree = "<group>"; };
		61B8C32A26E0E27A006EDF53 /* Info.plist */ = {isa = PBXFileReference; lastKnownFileType = text.plist.xml; path = Info.plist; sourceTree = "<group>"; };
		693132861010BF05192CAE5A /* Pods-App Static iOS Tests.debug.xcconfig */ = {isa = PBXFileReference; includeInIndex = 1; lastKnownFileType = text.xcconfig; name = "Pods-App Static iOS Tests.debug.xcconfig"; path = "Target Support Files/Pods-App Static iOS Tests/Pods-App Static iOS Tests.debug.xcconfig"; sourceTree = "<group>"; };
		6F08D599966036C2B51829AB /* Pods_Common_App_Dynamic_tvOS.framework */ = {isa = PBXFileReference; explicitFileType = wrapper.framework; includeInIndex = 0; path = Pods_Common_App_Dynamic_tvOS.framework; sourceTree = BUILT_PRODUCTS_DIR; };
		7BC8294072C54F7BAD098B99 /* Pods-Common-CPProjectNoUseFrameworks-CPProjectNoUseFrameworksUITests.debug.xcconfig */ = {isa = PBXFileReference; includeInIndex = 1; lastKnownFileType = text.xcconfig; name = "Pods-Common-CPProjectNoUseFrameworks-CPProjectNoUseFrameworksUITests.debug.xcconfig"; path = "Target Support Files/Pods-Common-CPProjectNoUseFrameworks-CPProjectNoUseFrameworksUITests/Pods-Common-CPProjectNoUseFrameworks-CPProjectNoUseFrameworksUITests.debug.xcconfig"; sourceTree = "<group>"; };
		811F6A3208073739F8E4C83E /* Pods-Common-CPProjectUseFrameworks-CPProjectUseFrameworksTests.release.xcconfig */ = {isa = PBXFileReference; includeInIndex = 1; lastKnownFileType = text.xcconfig; name = "Pods-Common-CPProjectUseFrameworks-CPProjectUseFrameworksTests.release.xcconfig"; path = "Target Support Files/Pods-Common-CPProjectUseFrameworks-CPProjectUseFrameworksTests/Pods-Common-CPProjectUseFrameworks-CPProjectUseFrameworksTests.release.xcconfig"; sourceTree = "<group>"; };
		88C7C5186A293C78E070E6CF /* libPods-App Static iOS Tests.a */ = {isa = PBXFileReference; explicitFileType = archive.ar; includeInIndex = 0; path = "libPods-App Static iOS Tests.a"; sourceTree = BUILT_PRODUCTS_DIR; };
		8B9CC7B24A8D27E68E785BCA /* Pods-App Static iOS Tests.release.xcconfig */ = {isa = PBXFileReference; includeInIndex = 1; lastKnownFileType = text.xcconfig; name = "Pods-App Static iOS Tests.release.xcconfig"; path = "Target Support Files/Pods-App Static iOS Tests/Pods-App Static iOS Tests.release.xcconfig"; sourceTree = "<group>"; };
		8D32041ACEF0FADD40561EE0 /* Pods-Common-CPProjectUseFrameworks tvOS.release.xcconfig */ = {isa = PBXFileReference; includeInIndex = 1; lastKnownFileType = text.xcconfig; name = "Pods-Common-CPProjectUseFrameworks tvOS.release.xcconfig"; path = "Target Support Files/Pods-Common-CPProjectUseFrameworks tvOS/Pods-Common-CPProjectUseFrameworks tvOS.release.xcconfig"; sourceTree = "<group>"; };
		93617EDCE36F9B3020CD3EB1 /* Pods-Common-CPProjectUseFrameworks-CPProjectUseFrameworksUITests.release.xcconfig */ = {isa = PBXFileReference; includeInIndex = 1; lastKnownFileType = text.xcconfig; name = "Pods-Common-CPProjectUseFrameworks-CPProjectUseFrameworksUITests.release.xcconfig"; path = "Target Support Files/Pods-Common-CPProjectUseFrameworks-CPProjectUseFrameworksUITests/Pods-Common-CPProjectUseFrameworks-CPProjectUseFrameworksUITests.release.xcconfig"; sourceTree = "<group>"; };
		9725F7F1FC79D90183098381 /* Pods-Common-CPProjectUseFrameworks iOS.debug.xcconfig */ = {isa = PBXFileReference; includeInIndex = 1; lastKnownFileType = text.xcconfig; name = "Pods-Common-CPProjectUseFrameworks iOS.debug.xcconfig"; path = "Target Support Files/Pods-Common-CPProjectUseFrameworks iOS/Pods-Common-CPProjectUseFrameworks iOS.debug.xcconfig"; sourceTree = "<group>"; };
		9D6D3B3BC8427FCEF169BBEC /* Pods-Common-CPProjectUseFrameworks.release.xcconfig */ = {isa = PBXFileReference; includeInIndex = 1; lastKnownFileType = text.xcconfig; name = "Pods-Common-CPProjectUseFrameworks.release.xcconfig"; path = "Target Support Files/Pods-Common-CPProjectUseFrameworks/Pods-Common-CPProjectUseFrameworks.release.xcconfig"; sourceTree = "<group>"; };
		A0A65E902F9810ED6495E6C0 /* Pods-CPProjectNoUseFrameworksTests iOS.debug.xcconfig */ = {isa = PBXFileReference; includeInIndex = 1; lastKnownFileType = text.xcconfig; name = "Pods-CPProjectNoUseFrameworksTests iOS.debug.xcconfig"; path = "Target Support Files/Pods-CPProjectNoUseFrameworksTests iOS/Pods-CPProjectNoUseFrameworksTests iOS.debug.xcconfig"; sourceTree = "<group>"; };
		A9C82400C8959E70C7EB2502 /* Pods-App Static tvOS Tests.debug.xcconfig */ = {isa = PBXFileReference; includeInIndex = 1; lastKnownFileType = text.xcconfig; name = "Pods-App Static tvOS Tests.debug.xcconfig"; path = "Target Support Files/Pods-App Static tvOS Tests/Pods-App Static tvOS Tests.debug.xcconfig"; sourceTree = "<group>"; };
		B2FC9302ECB70EADD406DC32 /* Pods-Common-App Static iOS.release.xcconfig */ = {isa = PBXFileReference; includeInIndex = 1; lastKnownFileType = text.xcconfig; name = "Pods-Common-App Static iOS.release.xcconfig"; path = "Target Support Files/Pods-Common-App Static iOS/Pods-Common-App Static iOS.release.xcconfig"; sourceTree = "<group>"; };
		BAC50E424C491462E9E6E288 /* Pods-Common-CPProjectUseFrameworks-CPProjectUseFrameworksUITests.debug.xcconfig */ = {isa = PBXFileReference; includeInIndex = 1; lastKnownFileType = text.xcconfig; name = "Pods-Common-CPProjectUseFrameworks-CPProjectUseFrameworksUITests.debug.xcconfig"; path = "Target Support Files/Pods-Common-CPProjectUseFrameworks-CPProjectUseFrameworksUITests/Pods-Common-CPProjectUseFrameworks-CPProjectUseFrameworksUITests.debug.xcconfig"; sourceTree = "<group>"; };
		BC677EB73CB7FE4A474BB0D5 /* Pods-Common-CPProjectNoUseFrameworks-CPProjectNoUseFrameworksUITests.release.xcconfig */ = {isa = PBXFileReference; includeInIndex = 1; lastKnownFileType = text.xcconfig; name = "Pods-Common-CPProjectNoUseFrameworks-CPProjectNoUseFrameworksUITests.release.xcconfig"; path = "Target Support Files/Pods-Common-CPProjectNoUseFrameworks-CPProjectNoUseFrameworksUITests/Pods-Common-CPProjectNoUseFrameworks-CPProjectNoUseFrameworksUITests.release.xcconfig"; sourceTree = "<group>"; };
		BFCEA18578B6134001291BD5 /* Pods-Common-CPProjectNoUseFrameworks tvOS.debug.xcconfig */ = {isa = PBXFileReference; includeInIndex = 1; lastKnownFileType = text.xcconfig; name = "Pods-Common-CPProjectNoUseFrameworks tvOS.debug.xcconfig"; path = "Target Support Files/Pods-Common-CPProjectNoUseFrameworks tvOS/Pods-Common-CPProjectNoUseFrameworks tvOS.debug.xcconfig"; sourceTree = "<group>"; };
		CA325D6A1605874914378E3E /* libPods-App Static tvOS Tests.a */ = {isa = PBXFileReference; explicitFileType = archive.ar; includeInIndex = 0; path = "libPods-App Static tvOS Tests.a"; sourceTree = BUILT_PRODUCTS_DIR; };
		D229192B2B76580600C38A18 /* PrivacyInfo.xcprivacy */ = {isa = PBXFileReference; lastKnownFileType = text.xml; path = PrivacyInfo.xcprivacy; sourceTree = "<group>"; };
		D235938127C8EB0500BF32D7 /* App Static tvOS Tests.xctest */ = {isa = PBXFileReference; explicitFileType = wrapper.cfbundle; includeInIndex = 0; path = "App Static tvOS Tests.xctest"; sourceTree = BUILT_PRODUCTS_DIR; };
		D235938F27C8ECD800BF32D7 /* App Static tvOS UITests.xctest */ = {isa = PBXFileReference; explicitFileType = wrapper.cfbundle; includeInIndex = 0; path = "App Static tvOS UITests.xctest"; sourceTree = BUILT_PRODUCTS_DIR; };
		D245425127C8D3200039E0A6 /* App.app */ = {isa = PBXFileReference; explicitFileType = wrapper.application; includeInIndex = 0; path = App.app; sourceTree = BUILT_PRODUCTS_DIR; };
		D245425627C8DE3D0039E0A6 /* ViewController.swift */ = {isa = PBXFileReference; fileEncoding = 4; lastKnownFileType = sourcecode.swift; path = ViewController.swift; sourceTree = "<group>"; };
		D245426427C8E1940039E0A6 /* App Dynamic tvOS Tests.xctest */ = {isa = PBXFileReference; explicitFileType = wrapper.cfbundle; includeInIndex = 0; path = "App Dynamic tvOS Tests.xctest"; sourceTree = BUILT_PRODUCTS_DIR; };
		D245427227C8E52F0039E0A6 /* App Dynamic tvOS UITests.xctest */ = {isa = PBXFileReference; explicitFileType = wrapper.cfbundle; includeInIndex = 0; path = "App Dynamic tvOS UITests.xctest"; sourceTree = BUILT_PRODUCTS_DIR; };
		D245428227C8E93D0039E0A6 /* App.app */ = {isa = PBXFileReference; explicitFileType = wrapper.application; includeInIndex = 0; path = App.app; sourceTree = BUILT_PRODUCTS_DIR; };
		D6BA75D1FA8AC33CAF25F826 /* Pods-Common-App Dynamic iOS.debug.xcconfig */ = {isa = PBXFileReference; includeInIndex = 1; lastKnownFileType = text.xcconfig; name = "Pods-Common-App Dynamic iOS.debug.xcconfig"; path = "Target Support Files/Pods-Common-App Dynamic iOS/Pods-Common-App Dynamic iOS.debug.xcconfig"; sourceTree = "<group>"; };
		D87E62BECE1CA53D846BEB4F /* Pods-Common-App Static iOS.debug.xcconfig */ = {isa = PBXFileReference; includeInIndex = 1; lastKnownFileType = text.xcconfig; name = "Pods-Common-App Static iOS.debug.xcconfig"; path = "Target Support Files/Pods-Common-App Static iOS/Pods-Common-App Static iOS.debug.xcconfig"; sourceTree = "<group>"; };
		DDEFBFE32D77637C24C3D3E6 /* Pods-Common-CPProjectNoUseFrameworks iOS.debug.xcconfig */ = {isa = PBXFileReference; includeInIndex = 1; lastKnownFileType = text.xcconfig; name = "Pods-Common-CPProjectNoUseFrameworks iOS.debug.xcconfig"; path = "Target Support Files/Pods-Common-CPProjectNoUseFrameworks iOS/Pods-Common-CPProjectNoUseFrameworks iOS.debug.xcconfig"; sourceTree = "<group>"; };
		E882344C32ABB793A439D744 /* Pods-CPProjectNoUseFrameworksTests iOS.release.xcconfig */ = {isa = PBXFileReference; includeInIndex = 1; lastKnownFileType = text.xcconfig; name = "Pods-CPProjectNoUseFrameworksTests iOS.release.xcconfig"; path = "Target Support Files/Pods-CPProjectNoUseFrameworksTests iOS/Pods-CPProjectNoUseFrameworksTests iOS.release.xcconfig"; sourceTree = "<group>"; };
		E8CCD75AF46655F78F7A3D7A /* Pods_Common_App_Dynamic_iOS.framework */ = {isa = PBXFileReference; explicitFileType = wrapper.framework; includeInIndex = 0; path = Pods_Common_App_Dynamic_iOS.framework; sourceTree = BUILT_PRODUCTS_DIR; };
		E9B1A67F5761A9A76A98B9F7 /* Pods-Common-App Dynamic tvOS.release.xcconfig */ = {isa = PBXFileReference; includeInIndex = 1; lastKnownFileType = text.xcconfig; name = "Pods-Common-App Dynamic tvOS.release.xcconfig"; path = "Target Support Files/Pods-Common-App Dynamic tvOS/Pods-Common-App Dynamic tvOS.release.xcconfig"; sourceTree = "<group>"; };
		F6F50A0329BC1BFB7F845E9B /* Pods-CPProjectNoUseFrameworksTests tvOS.release.xcconfig */ = {isa = PBXFileReference; includeInIndex = 1; lastKnownFileType = text.xcconfig; name = "Pods-CPProjectNoUseFrameworksTests tvOS.release.xcconfig"; path = "Target Support Files/Pods-CPProjectNoUseFrameworksTests tvOS/Pods-CPProjectNoUseFrameworksTests tvOS.release.xcconfig"; sourceTree = "<group>"; };
		FF9BFB41075F878B2FF57345 /* Pods-App Static tvOS Tests.release.xcconfig */ = {isa = PBXFileReference; includeInIndex = 1; lastKnownFileType = text.xcconfig; name = "Pods-App Static tvOS Tests.release.xcconfig"; path = "Target Support Files/Pods-App Static tvOS Tests/Pods-App Static tvOS Tests.release.xcconfig"; sourceTree = "<group>"; };
/* End PBXFileReference section */

/* Begin PBXFrameworksBuildPhase section */
		61373B2626E0E78300E0F46E /* Frameworks */ = {
			isa = PBXFrameworksBuildPhase;
			buildActionMask = 2147483647;
			files = (
				B162FE141838120027D821F9 /* libPods-Common-App Static iOS.a in Frameworks */,
			);
			runOnlyForDeploymentPostprocessing = 0;
		};
		61373B3B26E0E78500E0F46E /* Frameworks */ = {
			isa = PBXFrameworksBuildPhase;
			buildActionMask = 2147483647;
			files = (
				2B2A0652E2BB31985CCA411B /* libPods-App Static iOS Tests.a in Frameworks */,
			);
			runOnlyForDeploymentPostprocessing = 0;
		};
		61373B4626E0E78500E0F46E /* Frameworks */ = {
			isa = PBXFrameworksBuildPhase;
			buildActionMask = 2147483647;
			files = (
			);
			runOnlyForDeploymentPostprocessing = 0;
		};
		61B8C30026E0E278006EDF53 /* Frameworks */ = {
			isa = PBXFrameworksBuildPhase;
			buildActionMask = 2147483647;
			files = (
				A0DBB7E71DD4888837ED81B5 /* Pods_Common_App_Dynamic_iOS.framework in Frameworks */,
			);
			runOnlyForDeploymentPostprocessing = 0;
		};
		61B8C31626E0E27A006EDF53 /* Frameworks */ = {
			isa = PBXFrameworksBuildPhase;
			buildActionMask = 2147483647;
			files = (
			);
			runOnlyForDeploymentPostprocessing = 0;
		};
		61B8C32126E0E27A006EDF53 /* Frameworks */ = {
			isa = PBXFrameworksBuildPhase;
			buildActionMask = 2147483647;
			files = (
			);
			runOnlyForDeploymentPostprocessing = 0;
		};
		D235937B27C8EB0500BF32D7 /* Frameworks */ = {
			isa = PBXFrameworksBuildPhase;
			buildActionMask = 2147483647;
			files = (
				EC38782925CC4D95E5F3536F /* libPods-App Static tvOS Tests.a in Frameworks */,
			);
			runOnlyForDeploymentPostprocessing = 0;
		};
		D235938A27C8ECD800BF32D7 /* Frameworks */ = {
			isa = PBXFrameworksBuildPhase;
			buildActionMask = 2147483647;
			files = (
			);
			runOnlyForDeploymentPostprocessing = 0;
		};
		D245424827C8D3200039E0A6 /* Frameworks */ = {
			isa = PBXFrameworksBuildPhase;
			buildActionMask = 2147483647;
			files = (
				CCA17085193225EE98A8B997 /* Pods_Common_App_Dynamic_tvOS.framework in Frameworks */,
			);
			runOnlyForDeploymentPostprocessing = 0;
		};
		D245425F27C8E1940039E0A6 /* Frameworks */ = {
			isa = PBXFrameworksBuildPhase;
			buildActionMask = 2147483647;
			files = (
			);
			runOnlyForDeploymentPostprocessing = 0;
		};
		D245426D27C8E52F0039E0A6 /* Frameworks */ = {
			isa = PBXFrameworksBuildPhase;
			buildActionMask = 2147483647;
			files = (
			);
			runOnlyForDeploymentPostprocessing = 0;
		};
		D245427C27C8E93D0039E0A6 /* Frameworks */ = {
			isa = PBXFrameworksBuildPhase;
			buildActionMask = 2147483647;
			files = (
				E7FDF9193D8912E2B49A5B99 /* libPods-Common-App Static tvOS.a in Frameworks */,
			);
			runOnlyForDeploymentPostprocessing = 0;
		};
/* End PBXFrameworksBuildPhase section */

/* Begin PBXGroup section */
		61B8C2FA26E0E278006EDF53 = {
			isa = PBXGroup;
			children = (
				61B8C30526E0E278006EDF53 /* App */,
				61B8C31C26E0E27A006EDF53 /* AppTests */,
				61B8C32726E0E27A006EDF53 /* AppUITests */,
				61B8C30426E0E278006EDF53 /* Products */,
				8F60E2E92A8515F0E47A9B30 /* Pods */,
				914DF2FA9D66773F6CA5E53E /* Frameworks */,
			);
			sourceTree = "<group>";
		};
		61B8C30426E0E278006EDF53 /* Products */ = {
			isa = PBXGroup;
			children = (
				61B8C30326E0E278006EDF53 /* App.app */,
				61B8C31926E0E27A006EDF53 /* App Dynamic iOS Tests.xctest */,
				61B8C32426E0E27A006EDF53 /* App Dynamic iOS UITests.xctest */,
				61373B2926E0E78300E0F46E /* App.app */,
				61373B3E26E0E78500E0F46E /* App Static iOS Tests.xctest */,
				61373B4926E0E78500E0F46E /* App Static iOS UITests.xctest */,
				D245425127C8D3200039E0A6 /* App.app */,
				D245426427C8E1940039E0A6 /* App Dynamic tvOS Tests.xctest */,
				D245427227C8E52F0039E0A6 /* App Dynamic tvOS UITests.xctest */,
				D245428227C8E93D0039E0A6 /* App.app */,
				D235938127C8EB0500BF32D7 /* App Static tvOS Tests.xctest */,
				D235938F27C8ECD800BF32D7 /* App Static tvOS UITests.xctest */,
			);
			name = Products;
			sourceTree = "<group>";
		};
		61B8C30526E0E278006EDF53 /* App */ = {
			isa = PBXGroup;
			children = (
				61B8C30626E0E278006EDF53 /* AppDelegate.swift */,
				61B8C30826E0E278006EDF53 /* SceneDelegate.swift */,
				D245425627C8DE3D0039E0A6 /* ViewController.swift */,
				61B8C31426E0E27A006EDF53 /* Info.plist */,
				D229192B2B76580600C38A18 /* PrivacyInfo.xcprivacy */,
			);
			path = App;
			sourceTree = "<group>";
		};
		61B8C31C26E0E27A006EDF53 /* AppTests */ = {
			isa = PBXGroup;
			children = (
				61B8C31D26E0E27A006EDF53 /* CPProjectTests.swift */,
				61B8C31F26E0E27A006EDF53 /* Info.plist */,
			);
			path = AppTests;
			sourceTree = "<group>";
		};
		61B8C32726E0E27A006EDF53 /* AppUITests */ = {
			isa = PBXGroup;
			children = (
				61B8C32826E0E27A006EDF53 /* CPProjectUITests.swift */,
				61B8C32A26E0E27A006EDF53 /* Info.plist */,
			);
			path = AppUITests;
			sourceTree = "<group>";
		};
		8F60E2E92A8515F0E47A9B30 /* Pods */ = {
			isa = PBXGroup;
			children = (
				586B9607FFDD69DAD0C23F22 /* Pods-Common-CPProjectUseFrameworks.debug.xcconfig */,
				9D6D3B3BC8427FCEF169BBEC /* Pods-Common-CPProjectUseFrameworks.release.xcconfig */,
				0614566C30EF2E2D7BAF1117 /* Pods-Common-CPProjectUseFrameworks-CPProjectUseFrameworksTests.debug.xcconfig */,
				811F6A3208073739F8E4C83E /* Pods-Common-CPProjectUseFrameworks-CPProjectUseFrameworksTests.release.xcconfig */,
				BAC50E424C491462E9E6E288 /* Pods-Common-CPProjectUseFrameworks-CPProjectUseFrameworksUITests.debug.xcconfig */,
				93617EDCE36F9B3020CD3EB1 /* Pods-Common-CPProjectUseFrameworks-CPProjectUseFrameworksUITests.release.xcconfig */,
				01FD54C4011C8F113E285585 /* Pods-Common-CPProjectNoUseFrameworks.debug.xcconfig */,
				3D97712BEE25C98C566E565A /* Pods-Common-CPProjectNoUseFrameworks.release.xcconfig */,
				1F5643EF45F5157D39302AB4 /* Pods-Common-CPProjectNoUseFrameworks-CPProjectNoUseFrameworksTests.debug.xcconfig */,
				17E75BD7BB8D512DB90A9632 /* Pods-Common-CPProjectNoUseFrameworks-CPProjectNoUseFrameworksTests.release.xcconfig */,
				7BC8294072C54F7BAD098B99 /* Pods-Common-CPProjectNoUseFrameworks-CPProjectNoUseFrameworksUITests.debug.xcconfig */,
				BC677EB73CB7FE4A474BB0D5 /* Pods-Common-CPProjectNoUseFrameworks-CPProjectNoUseFrameworksUITests.release.xcconfig */,
				51776B4903CB23F278458BB6 /* Pods-CPProjectNoUseFrameworksTests.debug.xcconfig */,
				02265FB44AE08BD3D3454745 /* Pods-CPProjectNoUseFrameworksTests.release.xcconfig */,
				A0A65E902F9810ED6495E6C0 /* Pods-CPProjectNoUseFrameworksTests iOS.debug.xcconfig */,
				E882344C32ABB793A439D744 /* Pods-CPProjectNoUseFrameworksTests iOS.release.xcconfig */,
				DDEFBFE32D77637C24C3D3E6 /* Pods-Common-CPProjectNoUseFrameworks iOS.debug.xcconfig */,
				0C5EA8849018376E6D2BD2F7 /* Pods-Common-CPProjectNoUseFrameworks iOS.release.xcconfig */,
				9725F7F1FC79D90183098381 /* Pods-Common-CPProjectUseFrameworks iOS.debug.xcconfig */,
				47B2FAD72A07C0E26A7C1031 /* Pods-Common-CPProjectUseFrameworks iOS.release.xcconfig */,
				3468D63D65BB427B2C213235 /* Pods-Common-CPProjectUseFrameworks tvOS.debug.xcconfig */,
				8D32041ACEF0FADD40561EE0 /* Pods-Common-CPProjectUseFrameworks tvOS.release.xcconfig */,
				BFCEA18578B6134001291BD5 /* Pods-Common-CPProjectNoUseFrameworks tvOS.debug.xcconfig */,
				5514B2793CD3F4967A63A825 /* Pods-Common-CPProjectNoUseFrameworks tvOS.release.xcconfig */,
				34E3A05F52DE9374E351C695 /* Pods-CPProjectNoUseFrameworksTests tvOS.debug.xcconfig */,
				F6F50A0329BC1BFB7F845E9B /* Pods-CPProjectNoUseFrameworksTests tvOS.release.xcconfig */,
				693132861010BF05192CAE5A /* Pods-App Static iOS Tests.debug.xcconfig */,
				8B9CC7B24A8D27E68E785BCA /* Pods-App Static iOS Tests.release.xcconfig */,
				A9C82400C8959E70C7EB2502 /* Pods-App Static tvOS Tests.debug.xcconfig */,
				FF9BFB41075F878B2FF57345 /* Pods-App Static tvOS Tests.release.xcconfig */,
				D6BA75D1FA8AC33CAF25F826 /* Pods-Common-App Dynamic iOS.debug.xcconfig */,
				4F7B559D3C166C35B42FCC87 /* Pods-Common-App Dynamic iOS.release.xcconfig */,
				1AD1AA0F4E331947CD53AB1D /* Pods-Common-App Dynamic tvOS.debug.xcconfig */,
				E9B1A67F5761A9A76A98B9F7 /* Pods-Common-App Dynamic tvOS.release.xcconfig */,
				D87E62BECE1CA53D846BEB4F /* Pods-Common-App Static iOS.debug.xcconfig */,
				B2FC9302ECB70EADD406DC32 /* Pods-Common-App Static iOS.release.xcconfig */,
				44638027D4B88B41A7A1B240 /* Pods-Common-App Static tvOS.debug.xcconfig */,
				3668B0235369E05E329D8F21 /* Pods-Common-App Static tvOS.release.xcconfig */,
			);
			path = Pods;
			sourceTree = "<group>";
		};
		914DF2FA9D66773F6CA5E53E /* Frameworks */ = {
			isa = PBXGroup;
			children = (
				88C7C5186A293C78E070E6CF /* libPods-App Static iOS Tests.a */,
				CA325D6A1605874914378E3E /* libPods-App Static tvOS Tests.a */,
				E8CCD75AF46655F78F7A3D7A /* Pods_Common_App_Dynamic_iOS.framework */,
				6F08D599966036C2B51829AB /* Pods_Common_App_Dynamic_tvOS.framework */,
				3C285D46A1E0E371443F0F77 /* libPods-Common-App Static iOS.a */,
				6120B36BC669A3227C25B90F /* libPods-Common-App Static tvOS.a */,
			);
			name = Frameworks;
			sourceTree = "<group>";
		};
/* End PBXGroup section */

/* Begin PBXNativeTarget section */
		61373B2826E0E78300E0F46E /* App Static iOS */ = {
			isa = PBXNativeTarget;
			buildConfigurationList = 61373B5026E0E78500E0F46E /* Build configuration list for PBXNativeTarget "App Static iOS" */;
			buildPhases = (
				8D0504D0CD7CAFBBB5B63F13 /* [CP] Check Pods Manifest.lock */,
				61373B2526E0E78300E0F46E /* Sources */,
				61373B2626E0E78300E0F46E /* Frameworks */,
				61373B2726E0E78300E0F46E /* Resources */,
<<<<<<< HEAD
				9AB54E91F6CF9F39B153DDCF /* [CP] Copy Pods Resources */,
				8A0FC3D9BCDA15BFE1388572 /* [CP] Embed Pods Frameworks */,
=======
				CC86EE069424642723D0C2E2 /* [CP] Copy Pods Resources */,
>>>>>>> 3db3a984
			);
			buildRules = (
			);
			dependencies = (
			);
			name = "App Static iOS";
			productName = CPProjectNoUseFrameworks;
			productReference = 61373B2926E0E78300E0F46E /* App.app */;
			productType = "com.apple.product-type.application";
		};
		61373B3D26E0E78500E0F46E /* App Static iOS Tests */ = {
			isa = PBXNativeTarget;
			buildConfigurationList = 61373B5326E0E78500E0F46E /* Build configuration list for PBXNativeTarget "App Static iOS Tests" */;
			buildPhases = (
				D6011F89065F1B0B4B52E465 /* [CP] Check Pods Manifest.lock */,
				61373B3A26E0E78500E0F46E /* Sources */,
				61373B3B26E0E78500E0F46E /* Frameworks */,
				61373B3C26E0E78500E0F46E /* Resources */,
			);
			buildRules = (
			);
			dependencies = (
				61373B4026E0E78500E0F46E /* PBXTargetDependency */,
			);
			name = "App Static iOS Tests";
			productName = CPProjectNoUseFrameworksTests;
			productReference = 61373B3E26E0E78500E0F46E /* App Static iOS Tests.xctest */;
			productType = "com.apple.product-type.bundle.unit-test";
		};
		61373B4826E0E78500E0F46E /* App Static iOS UITests */ = {
			isa = PBXNativeTarget;
			buildConfigurationList = 61373B5626E0E78500E0F46E /* Build configuration list for PBXNativeTarget "App Static iOS UITests" */;
			buildPhases = (
				61373B4526E0E78500E0F46E /* Sources */,
				61373B4626E0E78500E0F46E /* Frameworks */,
				61373B4726E0E78500E0F46E /* Resources */,
			);
			buildRules = (
			);
			dependencies = (
				61373B4B26E0E78500E0F46E /* PBXTargetDependency */,
			);
			name = "App Static iOS UITests";
			productName = CPProjectNoUseFrameworksUITests;
			productReference = 61373B4926E0E78500E0F46E /* App Static iOS UITests.xctest */;
			productType = "com.apple.product-type.bundle.ui-testing";
		};
		61B8C30226E0E278006EDF53 /* App Dynamic iOS */ = {
			isa = PBXNativeTarget;
			buildConfigurationList = 61B8C32D26E0E27A006EDF53 /* Build configuration list for PBXNativeTarget "App Dynamic iOS" */;
			buildPhases = (
				5645FD027BB938478818FE88 /* [CP] Check Pods Manifest.lock */,
				61B8C2FF26E0E278006EDF53 /* Sources */,
				61B8C30026E0E278006EDF53 /* Frameworks */,
				61B8C30126E0E278006EDF53 /* Resources */,
				31384BB2056A865F3ED23F38 /* [CP] Embed Pods Frameworks */,
				A242A29C234C1DB8379AA6B1 /* [CP] Copy Pods Resources */,
			);
			buildRules = (
			);
			dependencies = (
			);
			name = "App Dynamic iOS";
			productName = CPProject;
			productReference = 61B8C30326E0E278006EDF53 /* App.app */;
			productType = "com.apple.product-type.application";
		};
		61B8C31826E0E27A006EDF53 /* App Dynamic iOS Tests */ = {
			isa = PBXNativeTarget;
			buildConfigurationList = 61B8C33026E0E27A006EDF53 /* Build configuration list for PBXNativeTarget "App Dynamic iOS Tests" */;
			buildPhases = (
				61B8C31526E0E27A006EDF53 /* Sources */,
				61B8C31626E0E27A006EDF53 /* Frameworks */,
				61B8C31726E0E27A006EDF53 /* Resources */,
			);
			buildRules = (
			);
			dependencies = (
				61B8C31B26E0E27A006EDF53 /* PBXTargetDependency */,
			);
			name = "App Dynamic iOS Tests";
			productName = CPProjectTests;
			productReference = 61B8C31926E0E27A006EDF53 /* App Dynamic iOS Tests.xctest */;
			productType = "com.apple.product-type.bundle.unit-test";
		};
		61B8C32326E0E27A006EDF53 /* App Dynamic iOS UITests */ = {
			isa = PBXNativeTarget;
			buildConfigurationList = 61B8C33326E0E27A006EDF53 /* Build configuration list for PBXNativeTarget "App Dynamic iOS UITests" */;
			buildPhases = (
				61B8C32026E0E27A006EDF53 /* Sources */,
				61B8C32126E0E27A006EDF53 /* Frameworks */,
				61B8C32226E0E27A006EDF53 /* Resources */,
			);
			buildRules = (
			);
			dependencies = (
				61B8C32626E0E27A006EDF53 /* PBXTargetDependency */,
			);
			name = "App Dynamic iOS UITests";
			productName = CPProjectUITests;
			productReference = 61B8C32426E0E27A006EDF53 /* App Dynamic iOS UITests.xctest */;
			productType = "com.apple.product-type.bundle.ui-testing";
		};
		D235937527C8EB0500BF32D7 /* App Static tvOS Tests */ = {
			isa = PBXNativeTarget;
			buildConfigurationList = D235937E27C8EB0500BF32D7 /* Build configuration list for PBXNativeTarget "App Static tvOS Tests" */;
			buildPhases = (
				D235937827C8EB0500BF32D7 /* [CP] Check Pods Manifest.lock */,
				D235937927C8EB0500BF32D7 /* Sources */,
				D235937B27C8EB0500BF32D7 /* Frameworks */,
				D235937D27C8EB0500BF32D7 /* Resources */,
			);
			buildRules = (
			);
			dependencies = (
				D235938427C8EC0900BF32D7 /* PBXTargetDependency */,
			);
			name = "App Static tvOS Tests";
			productName = CPProjectNoUseFrameworksTests;
			productReference = D235938127C8EB0500BF32D7 /* App Static tvOS Tests.xctest */;
			productType = "com.apple.product-type.bundle.unit-test";
		};
		D235938527C8ECD800BF32D7 /* App Static tvOS UITests */ = {
			isa = PBXNativeTarget;
			buildConfigurationList = D235938C27C8ECD800BF32D7 /* Build configuration list for PBXNativeTarget "App Static tvOS UITests" */;
			buildPhases = (
				D235938827C8ECD800BF32D7 /* Sources */,
				D235938A27C8ECD800BF32D7 /* Frameworks */,
				D235938B27C8ECD800BF32D7 /* Resources */,
			);
			buildRules = (
			);
			dependencies = (
				D235939227C8ECE000BF32D7 /* PBXTargetDependency */,
			);
			name = "App Static tvOS UITests";
			productName = CPProjectNoUseFrameworksUITests;
			productReference = D235938F27C8ECD800BF32D7 /* App Static tvOS UITests.xctest */;
			productType = "com.apple.product-type.bundle.ui-testing";
		};
		D245424227C8D3200039E0A6 /* App Dynamic tvOS */ = {
			isa = PBXNativeTarget;
			buildConfigurationList = D245424E27C8D3200039E0A6 /* Build configuration list for PBXNativeTarget "App Dynamic tvOS" */;
			buildPhases = (
				D245424327C8D3200039E0A6 /* [CP] Check Pods Manifest.lock */,
				D245424427C8D3200039E0A6 /* Sources */,
				D245424827C8D3200039E0A6 /* Frameworks */,
				D245424A27C8D3200039E0A6 /* Resources */,
				D245424D27C8D3200039E0A6 /* [CP] Embed Pods Frameworks */,
				3BA7B0D961097BC82E5E9018 /* [CP] Copy Pods Resources */,
			);
			buildRules = (
			);
			dependencies = (
			);
			name = "App Dynamic tvOS";
			productName = CPProject;
			productReference = D245425127C8D3200039E0A6 /* App.app */;
			productType = "com.apple.product-type.application";
		};
		D245425A27C8E1940039E0A6 /* App Dynamic tvOS Tests */ = {
			isa = PBXNativeTarget;
			buildConfigurationList = D245426127C8E1940039E0A6 /* Build configuration list for PBXNativeTarget "App Dynamic tvOS Tests" */;
			buildPhases = (
				D245425D27C8E1940039E0A6 /* Sources */,
				D245425F27C8E1940039E0A6 /* Frameworks */,
				D245426027C8E1940039E0A6 /* Resources */,
			);
			buildRules = (
			);
			dependencies = (
				D245426727C8E4CD0039E0A6 /* PBXTargetDependency */,
			);
			name = "App Dynamic tvOS Tests";
			productName = CPProjectTests;
			productReference = D245426427C8E1940039E0A6 /* App Dynamic tvOS Tests.xctest */;
			productType = "com.apple.product-type.bundle.unit-test";
		};
		D245426827C8E52F0039E0A6 /* App Dynamic tvOS UITests */ = {
			isa = PBXNativeTarget;
			buildConfigurationList = D245426F27C8E52F0039E0A6 /* Build configuration list for PBXNativeTarget "App Dynamic tvOS UITests" */;
			buildPhases = (
				D245426B27C8E52F0039E0A6 /* Sources */,
				D245426D27C8E52F0039E0A6 /* Frameworks */,
				D245426E27C8E52F0039E0A6 /* Resources */,
			);
			buildRules = (
			);
			dependencies = (
				D245427527C8E5870039E0A6 /* PBXTargetDependency */,
			);
			name = "App Dynamic tvOS UITests";
			productName = CPProjectUITests;
			productReference = D245427227C8E52F0039E0A6 /* App Dynamic tvOS UITests.xctest */;
			productType = "com.apple.product-type.bundle.ui-testing";
		};
		D245427627C8E93D0039E0A6 /* App Static tvOS */ = {
			isa = PBXNativeTarget;
			buildConfigurationList = D245427F27C8E93D0039E0A6 /* Build configuration list for PBXNativeTarget "App Static tvOS" */;
			buildPhases = (
				D245427727C8E93D0039E0A6 /* [CP] Check Pods Manifest.lock */,
				D245427827C8E93D0039E0A6 /* Sources */,
				D245427C27C8E93D0039E0A6 /* Frameworks */,
				D245427E27C8E93D0039E0A6 /* Resources */,
<<<<<<< HEAD
				902D6AE45E60E1B9A2AD5BD5 /* [CP] Copy Pods Resources */,
				CBDFC631D4E69499312261B3 /* [CP] Embed Pods Frameworks */,
=======
				5B109A73B29580A024EBCD59 /* [CP] Copy Pods Resources */,
>>>>>>> 3db3a984
			);
			buildRules = (
			);
			dependencies = (
			);
			name = "App Static tvOS";
			productName = CPProjectNoUseFrameworks;
			productReference = D245428227C8E93D0039E0A6 /* App.app */;
			productType = "com.apple.product-type.application";
		};
/* End PBXNativeTarget section */

/* Begin PBXProject section */
		61B8C2FB26E0E278006EDF53 /* Project object */ = {
			isa = PBXProject;
			attributes = {
				LastSwiftUpdateCheck = 1250;
				LastUpgradeCheck = 1250;
				TargetAttributes = {
					61373B2826E0E78300E0F46E = {
						CreatedOnToolsVersion = 12.5;
					};
					61373B3D26E0E78500E0F46E = {
						CreatedOnToolsVersion = 12.5;
						TestTargetID = 61373B2826E0E78300E0F46E;
					};
					61373B4826E0E78500E0F46E = {
						CreatedOnToolsVersion = 12.5;
						TestTargetID = 61373B2826E0E78300E0F46E;
					};
					61B8C30226E0E278006EDF53 = {
						CreatedOnToolsVersion = 12.5;
					};
					61B8C31826E0E27A006EDF53 = {
						CreatedOnToolsVersion = 12.5;
						TestTargetID = 61B8C30226E0E278006EDF53;
					};
					61B8C32326E0E27A006EDF53 = {
						CreatedOnToolsVersion = 12.5;
						TestTargetID = 61B8C30226E0E278006EDF53;
					};
					D235937527C8EB0500BF32D7 = {
						TestTargetID = D245427627C8E93D0039E0A6;
					};
					D235938527C8ECD800BF32D7 = {
						TestTargetID = D245427627C8E93D0039E0A6;
					};
					D245425A27C8E1940039E0A6 = {
						TestTargetID = D245424227C8D3200039E0A6;
					};
					D245426827C8E52F0039E0A6 = {
						TestTargetID = D245424227C8D3200039E0A6;
					};
				};
			};
			buildConfigurationList = 61B8C2FE26E0E278006EDF53 /* Build configuration list for PBXProject "CPProject" */;
			compatibilityVersion = "Xcode 9.3";
			developmentRegion = en;
			hasScannedForEncodings = 0;
			knownRegions = (
				en,
				Base,
			);
			mainGroup = 61B8C2FA26E0E278006EDF53;
			productRefGroup = 61B8C30426E0E278006EDF53 /* Products */;
			projectDirPath = "";
			projectRoot = "";
			targets = (
				61B8C30226E0E278006EDF53 /* App Dynamic iOS */,
				61B8C31826E0E27A006EDF53 /* App Dynamic iOS Tests */,
				61B8C32326E0E27A006EDF53 /* App Dynamic iOS UITests */,
				61373B2826E0E78300E0F46E /* App Static iOS */,
				61373B3D26E0E78500E0F46E /* App Static iOS Tests */,
				61373B4826E0E78500E0F46E /* App Static iOS UITests */,
				D245424227C8D3200039E0A6 /* App Dynamic tvOS */,
				D245425A27C8E1940039E0A6 /* App Dynamic tvOS Tests */,
				D245426827C8E52F0039E0A6 /* App Dynamic tvOS UITests */,
				D245427627C8E93D0039E0A6 /* App Static tvOS */,
				D235937527C8EB0500BF32D7 /* App Static tvOS Tests */,
				D235938527C8ECD800BF32D7 /* App Static tvOS UITests */,
			);
		};
/* End PBXProject section */

/* Begin PBXResourcesBuildPhase section */
		61373B2726E0E78300E0F46E /* Resources */ = {
			isa = PBXResourcesBuildPhase;
			buildActionMask = 2147483647;
			files = (
				D229192D2B76580600C38A18 /* PrivacyInfo.xcprivacy in Resources */,
			);
			runOnlyForDeploymentPostprocessing = 0;
		};
		61373B3C26E0E78500E0F46E /* Resources */ = {
			isa = PBXResourcesBuildPhase;
			buildActionMask = 2147483647;
			files = (
			);
			runOnlyForDeploymentPostprocessing = 0;
		};
		61373B4726E0E78500E0F46E /* Resources */ = {
			isa = PBXResourcesBuildPhase;
			buildActionMask = 2147483647;
			files = (
			);
			runOnlyForDeploymentPostprocessing = 0;
		};
		61B8C30126E0E278006EDF53 /* Resources */ = {
			isa = PBXResourcesBuildPhase;
			buildActionMask = 2147483647;
			files = (
				D229192C2B76580600C38A18 /* PrivacyInfo.xcprivacy in Resources */,
			);
			runOnlyForDeploymentPostprocessing = 0;
		};
		61B8C31726E0E27A006EDF53 /* Resources */ = {
			isa = PBXResourcesBuildPhase;
			buildActionMask = 2147483647;
			files = (
			);
			runOnlyForDeploymentPostprocessing = 0;
		};
		61B8C32226E0E27A006EDF53 /* Resources */ = {
			isa = PBXResourcesBuildPhase;
			buildActionMask = 2147483647;
			files = (
			);
			runOnlyForDeploymentPostprocessing = 0;
		};
		D235937D27C8EB0500BF32D7 /* Resources */ = {
			isa = PBXResourcesBuildPhase;
			buildActionMask = 2147483647;
			files = (
			);
			runOnlyForDeploymentPostprocessing = 0;
		};
		D235938B27C8ECD800BF32D7 /* Resources */ = {
			isa = PBXResourcesBuildPhase;
			buildActionMask = 2147483647;
			files = (
			);
			runOnlyForDeploymentPostprocessing = 0;
		};
		D245424A27C8D3200039E0A6 /* Resources */ = {
			isa = PBXResourcesBuildPhase;
			buildActionMask = 2147483647;
			files = (
				D229192E2B76580600C38A18 /* PrivacyInfo.xcprivacy in Resources */,
			);
			runOnlyForDeploymentPostprocessing = 0;
		};
		D245426027C8E1940039E0A6 /* Resources */ = {
			isa = PBXResourcesBuildPhase;
			buildActionMask = 2147483647;
			files = (
			);
			runOnlyForDeploymentPostprocessing = 0;
		};
		D245426E27C8E52F0039E0A6 /* Resources */ = {
			isa = PBXResourcesBuildPhase;
			buildActionMask = 2147483647;
			files = (
			);
			runOnlyForDeploymentPostprocessing = 0;
		};
		D245427E27C8E93D0039E0A6 /* Resources */ = {
			isa = PBXResourcesBuildPhase;
			buildActionMask = 2147483647;
			files = (
				D229192F2B76580600C38A18 /* PrivacyInfo.xcprivacy in Resources */,
			);
			runOnlyForDeploymentPostprocessing = 0;
		};
/* End PBXResourcesBuildPhase section */

/* Begin PBXShellScriptBuildPhase section */
		31384BB2056A865F3ED23F38 /* [CP] Embed Pods Frameworks */ = {
			isa = PBXShellScriptBuildPhase;
			buildActionMask = 2147483647;
			files = (
			);
			inputFileListPaths = (
				"${PODS_ROOT}/Target Support Files/Pods-Common-App Dynamic iOS/Pods-Common-App Dynamic iOS-frameworks-${CONFIGURATION}-input-files.xcfilelist",
			);
			name = "[CP] Embed Pods Frameworks";
			outputFileListPaths = (
				"${PODS_ROOT}/Target Support Files/Pods-Common-App Dynamic iOS/Pods-Common-App Dynamic iOS-frameworks-${CONFIGURATION}-output-files.xcfilelist",
			);
			runOnlyForDeploymentPostprocessing = 0;
			shellPath = /bin/sh;
			shellScript = "\"${PODS_ROOT}/Target Support Files/Pods-Common-App Dynamic iOS/Pods-Common-App Dynamic iOS-frameworks.sh\"\n";
			showEnvVarsInLog = 0;
		};
		3BA7B0D961097BC82E5E9018 /* [CP] Copy Pods Resources */ = {
			isa = PBXShellScriptBuildPhase;
			buildActionMask = 2147483647;
			files = (
			);
			inputFileListPaths = (
				"${PODS_ROOT}/Target Support Files/Pods-Common-App Dynamic tvOS/Pods-Common-App Dynamic tvOS-resources-${CONFIGURATION}-input-files.xcfilelist",
			);
			name = "[CP] Copy Pods Resources";
			outputFileListPaths = (
				"${PODS_ROOT}/Target Support Files/Pods-Common-App Dynamic tvOS/Pods-Common-App Dynamic tvOS-resources-${CONFIGURATION}-output-files.xcfilelist",
			);
			runOnlyForDeploymentPostprocessing = 0;
			shellPath = /bin/sh;
			shellScript = "\"${PODS_ROOT}/Target Support Files/Pods-Common-App Dynamic tvOS/Pods-Common-App Dynamic tvOS-resources.sh\"\n";
			showEnvVarsInLog = 0;
		};
		5645FD027BB938478818FE88 /* [CP] Check Pods Manifest.lock */ = {
			isa = PBXShellScriptBuildPhase;
			buildActionMask = 2147483647;
			files = (
			);
			inputFileListPaths = (
			);
			inputPaths = (
				"${PODS_PODFILE_DIR_PATH}/Podfile.lock",
				"${PODS_ROOT}/Manifest.lock",
			);
			name = "[CP] Check Pods Manifest.lock";
			outputFileListPaths = (
			);
			outputPaths = (
				"$(DERIVED_FILE_DIR)/Pods-Common-App Dynamic iOS-checkManifestLockResult.txt",
			);
			runOnlyForDeploymentPostprocessing = 0;
			shellPath = /bin/sh;
			shellScript = "diff \"${PODS_PODFILE_DIR_PATH}/Podfile.lock\" \"${PODS_ROOT}/Manifest.lock\" > /dev/null\nif [ $? != 0 ] ; then\n    # print error to STDERR\n    echo \"error: The sandbox is not in sync with the Podfile.lock. Run 'pod install' or update your CocoaPods installation.\" >&2\n    exit 1\nfi\n# This output is used by Xcode 'outputs' to avoid re-running this script phase.\necho \"SUCCESS\" > \"${SCRIPT_OUTPUT_FILE_0}\"\n";
			showEnvVarsInLog = 0;
		};
<<<<<<< HEAD
		8A0FC3D9BCDA15BFE1388572 /* [CP] Embed Pods Frameworks */ = {
=======
		5B109A73B29580A024EBCD59 /* [CP] Copy Pods Resources */ = {
>>>>>>> 3db3a984
			isa = PBXShellScriptBuildPhase;
			buildActionMask = 2147483647;
			files = (
			);
			inputFileListPaths = (
<<<<<<< HEAD
				"${PODS_ROOT}/Target Support Files/Pods-Common-App Static iOS/Pods-Common-App Static iOS-frameworks-${CONFIGURATION}-input-files.xcfilelist",
			);
			name = "[CP] Embed Pods Frameworks";
			outputFileListPaths = (
				"${PODS_ROOT}/Target Support Files/Pods-Common-App Static iOS/Pods-Common-App Static iOS-frameworks-${CONFIGURATION}-output-files.xcfilelist",
			);
			runOnlyForDeploymentPostprocessing = 0;
			shellPath = /bin/sh;
			shellScript = "\"${PODS_ROOT}/Target Support Files/Pods-Common-App Static iOS/Pods-Common-App Static iOS-frameworks.sh\"\n";
=======
				"${PODS_ROOT}/Target Support Files/Pods-Common-App Static tvOS/Pods-Common-App Static tvOS-resources-${CONFIGURATION}-input-files.xcfilelist",
			);
			name = "[CP] Copy Pods Resources";
			outputFileListPaths = (
				"${PODS_ROOT}/Target Support Files/Pods-Common-App Static tvOS/Pods-Common-App Static tvOS-resources-${CONFIGURATION}-output-files.xcfilelist",
			);
			runOnlyForDeploymentPostprocessing = 0;
			shellPath = /bin/sh;
			shellScript = "\"${PODS_ROOT}/Target Support Files/Pods-Common-App Static tvOS/Pods-Common-App Static tvOS-resources.sh\"\n";
>>>>>>> 3db3a984
			showEnvVarsInLog = 0;
		};
		8D0504D0CD7CAFBBB5B63F13 /* [CP] Check Pods Manifest.lock */ = {
			isa = PBXShellScriptBuildPhase;
			buildActionMask = 2147483647;
			files = (
			);
			inputFileListPaths = (
			);
			inputPaths = (
				"${PODS_PODFILE_DIR_PATH}/Podfile.lock",
				"${PODS_ROOT}/Manifest.lock",
			);
			name = "[CP] Check Pods Manifest.lock";
			outputFileListPaths = (
			);
			outputPaths = (
				"$(DERIVED_FILE_DIR)/Pods-Common-App Static iOS-checkManifestLockResult.txt",
			);
			runOnlyForDeploymentPostprocessing = 0;
			shellPath = /bin/sh;
			shellScript = "diff \"${PODS_PODFILE_DIR_PATH}/Podfile.lock\" \"${PODS_ROOT}/Manifest.lock\" > /dev/null\nif [ $? != 0 ] ; then\n    # print error to STDERR\n    echo \"error: The sandbox is not in sync with the Podfile.lock. Run 'pod install' or update your CocoaPods installation.\" >&2\n    exit 1\nfi\n# This output is used by Xcode 'outputs' to avoid re-running this script phase.\necho \"SUCCESS\" > \"${SCRIPT_OUTPUT_FILE_0}\"\n";
			showEnvVarsInLog = 0;
		};
<<<<<<< HEAD
		902D6AE45E60E1B9A2AD5BD5 /* [CP] Copy Pods Resources */ = {
=======
		A242A29C234C1DB8379AA6B1 /* [CP] Copy Pods Resources */ = {
>>>>>>> 3db3a984
			isa = PBXShellScriptBuildPhase;
			buildActionMask = 2147483647;
			files = (
			);
			inputFileListPaths = (
<<<<<<< HEAD
				"${PODS_ROOT}/Target Support Files/Pods-Common-App Static tvOS/Pods-Common-App Static tvOS-resources-${CONFIGURATION}-input-files.xcfilelist",
			);
			name = "[CP] Copy Pods Resources";
			outputFileListPaths = (
				"${PODS_ROOT}/Target Support Files/Pods-Common-App Static tvOS/Pods-Common-App Static tvOS-resources-${CONFIGURATION}-output-files.xcfilelist",
			);
			runOnlyForDeploymentPostprocessing = 0;
			shellPath = /bin/sh;
			shellScript = "\"${PODS_ROOT}/Target Support Files/Pods-Common-App Static tvOS/Pods-Common-App Static tvOS-resources.sh\"\n";
			showEnvVarsInLog = 0;
		};
		9AB54E91F6CF9F39B153DDCF /* [CP] Copy Pods Resources */ = {
=======
				"${PODS_ROOT}/Target Support Files/Pods-Common-App Dynamic iOS/Pods-Common-App Dynamic iOS-resources-${CONFIGURATION}-input-files.xcfilelist",
			);
			name = "[CP] Copy Pods Resources";
			outputFileListPaths = (
				"${PODS_ROOT}/Target Support Files/Pods-Common-App Dynamic iOS/Pods-Common-App Dynamic iOS-resources-${CONFIGURATION}-output-files.xcfilelist",
			);
			runOnlyForDeploymentPostprocessing = 0;
			shellPath = /bin/sh;
			shellScript = "\"${PODS_ROOT}/Target Support Files/Pods-Common-App Dynamic iOS/Pods-Common-App Dynamic iOS-resources.sh\"\n";
			showEnvVarsInLog = 0;
		};
		CC86EE069424642723D0C2E2 /* [CP] Copy Pods Resources */ = {
>>>>>>> 3db3a984
			isa = PBXShellScriptBuildPhase;
			buildActionMask = 2147483647;
			files = (
			);
			inputFileListPaths = (
				"${PODS_ROOT}/Target Support Files/Pods-Common-App Static iOS/Pods-Common-App Static iOS-resources-${CONFIGURATION}-input-files.xcfilelist",
			);
			name = "[CP] Copy Pods Resources";
			outputFileListPaths = (
				"${PODS_ROOT}/Target Support Files/Pods-Common-App Static iOS/Pods-Common-App Static iOS-resources-${CONFIGURATION}-output-files.xcfilelist",
			);
			runOnlyForDeploymentPostprocessing = 0;
			shellPath = /bin/sh;
			shellScript = "\"${PODS_ROOT}/Target Support Files/Pods-Common-App Static iOS/Pods-Common-App Static iOS-resources.sh\"\n";
			showEnvVarsInLog = 0;
		};
<<<<<<< HEAD
		CBDFC631D4E69499312261B3 /* [CP] Embed Pods Frameworks */ = {
			isa = PBXShellScriptBuildPhase;
			buildActionMask = 2147483647;
			files = (
			);
			inputFileListPaths = (
				"${PODS_ROOT}/Target Support Files/Pods-Common-App Static tvOS/Pods-Common-App Static tvOS-frameworks-${CONFIGURATION}-input-files.xcfilelist",
			);
			name = "[CP] Embed Pods Frameworks";
			outputFileListPaths = (
				"${PODS_ROOT}/Target Support Files/Pods-Common-App Static tvOS/Pods-Common-App Static tvOS-frameworks-${CONFIGURATION}-output-files.xcfilelist",
			);
			runOnlyForDeploymentPostprocessing = 0;
			shellPath = /bin/sh;
			shellScript = "\"${PODS_ROOT}/Target Support Files/Pods-Common-App Static tvOS/Pods-Common-App Static tvOS-frameworks.sh\"\n";
			showEnvVarsInLog = 0;
		};
=======
>>>>>>> 3db3a984
		D235937827C8EB0500BF32D7 /* [CP] Check Pods Manifest.lock */ = {
			isa = PBXShellScriptBuildPhase;
			buildActionMask = 2147483647;
			files = (
			);
			inputFileListPaths = (
			);
			inputPaths = (
				"${PODS_PODFILE_DIR_PATH}/Podfile.lock",
				"${PODS_ROOT}/Manifest.lock",
			);
			name = "[CP] Check Pods Manifest.lock";
			outputFileListPaths = (
			);
			outputPaths = (
				"$(DERIVED_FILE_DIR)/Pods-App Static tvOS Tests-checkManifestLockResult.txt",
			);
			runOnlyForDeploymentPostprocessing = 0;
			shellPath = /bin/sh;
			shellScript = "diff \"${PODS_PODFILE_DIR_PATH}/Podfile.lock\" \"${PODS_ROOT}/Manifest.lock\" > /dev/null\nif [ $? != 0 ] ; then\n    # print error to STDERR\n    echo \"error: The sandbox is not in sync with the Podfile.lock. Run 'pod install' or update your CocoaPods installation.\" >&2\n    exit 1\nfi\n# This output is used by Xcode 'outputs' to avoid re-running this script phase.\necho \"SUCCESS\" > \"${SCRIPT_OUTPUT_FILE_0}\"\n";
			showEnvVarsInLog = 0;
		};
		D245424327C8D3200039E0A6 /* [CP] Check Pods Manifest.lock */ = {
			isa = PBXShellScriptBuildPhase;
			buildActionMask = 2147483647;
			files = (
			);
			inputFileListPaths = (
			);
			inputPaths = (
				"${PODS_PODFILE_DIR_PATH}/Podfile.lock",
				"${PODS_ROOT}/Manifest.lock",
			);
			name = "[CP] Check Pods Manifest.lock";
			outputFileListPaths = (
			);
			outputPaths = (
				"$(DERIVED_FILE_DIR)/Pods-Common-App Dynamic tvOS-checkManifestLockResult.txt",
			);
			runOnlyForDeploymentPostprocessing = 0;
			shellPath = /bin/sh;
			shellScript = "diff \"${PODS_PODFILE_DIR_PATH}/Podfile.lock\" \"${PODS_ROOT}/Manifest.lock\" > /dev/null\nif [ $? != 0 ] ; then\n    # print error to STDERR\n    echo \"error: The sandbox is not in sync with the Podfile.lock. Run 'pod install' or update your CocoaPods installation.\" >&2\n    exit 1\nfi\n# This output is used by Xcode 'outputs' to avoid re-running this script phase.\necho \"SUCCESS\" > \"${SCRIPT_OUTPUT_FILE_0}\"\n";
			showEnvVarsInLog = 0;
		};
		D245424D27C8D3200039E0A6 /* [CP] Embed Pods Frameworks */ = {
			isa = PBXShellScriptBuildPhase;
			buildActionMask = 2147483647;
			files = (
			);
			inputFileListPaths = (
				"${PODS_ROOT}/Target Support Files/Pods-Common-App Dynamic tvOS/Pods-Common-App Dynamic tvOS-frameworks-${CONFIGURATION}-input-files.xcfilelist",
			);
			name = "[CP] Embed Pods Frameworks";
			outputFileListPaths = (
				"${PODS_ROOT}/Target Support Files/Pods-Common-App Dynamic tvOS/Pods-Common-App Dynamic tvOS-frameworks-${CONFIGURATION}-output-files.xcfilelist",
			);
			runOnlyForDeploymentPostprocessing = 0;
			shellPath = /bin/sh;
			shellScript = "\"${PODS_ROOT}/Target Support Files/Pods-Common-App Dynamic tvOS/Pods-Common-App Dynamic tvOS-frameworks.sh\"\n";
			showEnvVarsInLog = 0;
		};
		D245427727C8E93D0039E0A6 /* [CP] Check Pods Manifest.lock */ = {
			isa = PBXShellScriptBuildPhase;
			buildActionMask = 2147483647;
			files = (
			);
			inputFileListPaths = (
			);
			inputPaths = (
				"${PODS_PODFILE_DIR_PATH}/Podfile.lock",
				"${PODS_ROOT}/Manifest.lock",
			);
			name = "[CP] Check Pods Manifest.lock";
			outputFileListPaths = (
			);
			outputPaths = (
				"$(DERIVED_FILE_DIR)/Pods-Common-App Static tvOS-checkManifestLockResult.txt",
			);
			runOnlyForDeploymentPostprocessing = 0;
			shellPath = /bin/sh;
			shellScript = "diff \"${PODS_PODFILE_DIR_PATH}/Podfile.lock\" \"${PODS_ROOT}/Manifest.lock\" > /dev/null\nif [ $? != 0 ] ; then\n    # print error to STDERR\n    echo \"error: The sandbox is not in sync with the Podfile.lock. Run 'pod install' or update your CocoaPods installation.\" >&2\n    exit 1\nfi\n# This output is used by Xcode 'outputs' to avoid re-running this script phase.\necho \"SUCCESS\" > \"${SCRIPT_OUTPUT_FILE_0}\"\n";
			showEnvVarsInLog = 0;
		};
		D6011F89065F1B0B4B52E465 /* [CP] Check Pods Manifest.lock */ = {
			isa = PBXShellScriptBuildPhase;
			buildActionMask = 2147483647;
			files = (
			);
			inputFileListPaths = (
			);
			inputPaths = (
				"${PODS_PODFILE_DIR_PATH}/Podfile.lock",
				"${PODS_ROOT}/Manifest.lock",
			);
			name = "[CP] Check Pods Manifest.lock";
			outputFileListPaths = (
			);
			outputPaths = (
				"$(DERIVED_FILE_DIR)/Pods-App Static iOS Tests-checkManifestLockResult.txt",
			);
			runOnlyForDeploymentPostprocessing = 0;
			shellPath = /bin/sh;
			shellScript = "diff \"${PODS_PODFILE_DIR_PATH}/Podfile.lock\" \"${PODS_ROOT}/Manifest.lock\" > /dev/null\nif [ $? != 0 ] ; then\n    # print error to STDERR\n    echo \"error: The sandbox is not in sync with the Podfile.lock. Run 'pod install' or update your CocoaPods installation.\" >&2\n    exit 1\nfi\n# This output is used by Xcode 'outputs' to avoid re-running this script phase.\necho \"SUCCESS\" > \"${SCRIPT_OUTPUT_FILE_0}\"\n";
			showEnvVarsInLog = 0;
		};
/* End PBXShellScriptBuildPhase section */

/* Begin PBXSourcesBuildPhase section */
		61373B2526E0E78300E0F46E /* Sources */ = {
			isa = PBXSourcesBuildPhase;
			buildActionMask = 2147483647;
			files = (
				D245425827C8DE3D0039E0A6 /* ViewController.swift in Sources */,
				61373B5926E0E7C900E0F46E /* AppDelegate.swift in Sources */,
				61373B5A26E0E7CD00E0F46E /* SceneDelegate.swift in Sources */,
			);
			runOnlyForDeploymentPostprocessing = 0;
		};
		61373B3A26E0E78500E0F46E /* Sources */ = {
			isa = PBXSourcesBuildPhase;
			buildActionMask = 2147483647;
			files = (
				61373B5F26E0E7E400E0F46E /* CPProjectTests.swift in Sources */,
			);
			runOnlyForDeploymentPostprocessing = 0;
		};
		61373B4526E0E78500E0F46E /* Sources */ = {
			isa = PBXSourcesBuildPhase;
			buildActionMask = 2147483647;
			files = (
				61373B6126E0EA2500E0F46E /* CPProjectUITests.swift in Sources */,
			);
			runOnlyForDeploymentPostprocessing = 0;
		};
		61B8C2FF26E0E278006EDF53 /* Sources */ = {
			isa = PBXSourcesBuildPhase;
			buildActionMask = 2147483647;
			files = (
				D245425727C8DE3D0039E0A6 /* ViewController.swift in Sources */,
				61B8C30726E0E278006EDF53 /* AppDelegate.swift in Sources */,
				61B8C30926E0E278006EDF53 /* SceneDelegate.swift in Sources */,
			);
			runOnlyForDeploymentPostprocessing = 0;
		};
		61B8C31526E0E27A006EDF53 /* Sources */ = {
			isa = PBXSourcesBuildPhase;
			buildActionMask = 2147483647;
			files = (
				61B8C31E26E0E27A006EDF53 /* CPProjectTests.swift in Sources */,
			);
			runOnlyForDeploymentPostprocessing = 0;
		};
		61B8C32026E0E27A006EDF53 /* Sources */ = {
			isa = PBXSourcesBuildPhase;
			buildActionMask = 2147483647;
			files = (
				61B8C32926E0E27A006EDF53 /* CPProjectUITests.swift in Sources */,
			);
			runOnlyForDeploymentPostprocessing = 0;
		};
		D235937927C8EB0500BF32D7 /* Sources */ = {
			isa = PBXSourcesBuildPhase;
			buildActionMask = 2147483647;
			files = (
				D235937A27C8EB0500BF32D7 /* CPProjectTests.swift in Sources */,
			);
			runOnlyForDeploymentPostprocessing = 0;
		};
		D235938827C8ECD800BF32D7 /* Sources */ = {
			isa = PBXSourcesBuildPhase;
			buildActionMask = 2147483647;
			files = (
				D235938927C8ECD800BF32D7 /* CPProjectUITests.swift in Sources */,
			);
			runOnlyForDeploymentPostprocessing = 0;
		};
		D245424427C8D3200039E0A6 /* Sources */ = {
			isa = PBXSourcesBuildPhase;
			buildActionMask = 2147483647;
			files = (
				D245425927C8DE3D0039E0A6 /* ViewController.swift in Sources */,
				D245424627C8D3200039E0A6 /* AppDelegate.swift in Sources */,
				D245424727C8D3200039E0A6 /* SceneDelegate.swift in Sources */,
			);
			runOnlyForDeploymentPostprocessing = 0;
		};
		D245425D27C8E1940039E0A6 /* Sources */ = {
			isa = PBXSourcesBuildPhase;
			buildActionMask = 2147483647;
			files = (
				D245425E27C8E1940039E0A6 /* CPProjectTests.swift in Sources */,
			);
			runOnlyForDeploymentPostprocessing = 0;
		};
		D245426B27C8E52F0039E0A6 /* Sources */ = {
			isa = PBXSourcesBuildPhase;
			buildActionMask = 2147483647;
			files = (
				D245426C27C8E52F0039E0A6 /* CPProjectUITests.swift in Sources */,
			);
			runOnlyForDeploymentPostprocessing = 0;
		};
		D245427827C8E93D0039E0A6 /* Sources */ = {
			isa = PBXSourcesBuildPhase;
			buildActionMask = 2147483647;
			files = (
				D245427927C8E93D0039E0A6 /* ViewController.swift in Sources */,
				D245427A27C8E93D0039E0A6 /* AppDelegate.swift in Sources */,
				D245427B27C8E93D0039E0A6 /* SceneDelegate.swift in Sources */,
			);
			runOnlyForDeploymentPostprocessing = 0;
		};
/* End PBXSourcesBuildPhase section */

/* Begin PBXTargetDependency section */
		61373B4026E0E78500E0F46E /* PBXTargetDependency */ = {
			isa = PBXTargetDependency;
			target = 61373B2826E0E78300E0F46E /* App Static iOS */;
			targetProxy = 61373B3F26E0E78500E0F46E /* PBXContainerItemProxy */;
		};
		61373B4B26E0E78500E0F46E /* PBXTargetDependency */ = {
			isa = PBXTargetDependency;
			target = 61373B2826E0E78300E0F46E /* App Static iOS */;
			targetProxy = 61373B4A26E0E78500E0F46E /* PBXContainerItemProxy */;
		};
		61B8C31B26E0E27A006EDF53 /* PBXTargetDependency */ = {
			isa = PBXTargetDependency;
			target = 61B8C30226E0E278006EDF53 /* App Dynamic iOS */;
			targetProxy = 61B8C31A26E0E27A006EDF53 /* PBXContainerItemProxy */;
		};
		61B8C32626E0E27A006EDF53 /* PBXTargetDependency */ = {
			isa = PBXTargetDependency;
			target = 61B8C30226E0E278006EDF53 /* App Dynamic iOS */;
			targetProxy = 61B8C32526E0E27A006EDF53 /* PBXContainerItemProxy */;
		};
		D235938427C8EC0900BF32D7 /* PBXTargetDependency */ = {
			isa = PBXTargetDependency;
			target = D245427627C8E93D0039E0A6 /* App Static tvOS */;
			targetProxy = D235938327C8EC0900BF32D7 /* PBXContainerItemProxy */;
		};
		D235939227C8ECE000BF32D7 /* PBXTargetDependency */ = {
			isa = PBXTargetDependency;
			target = D245427627C8E93D0039E0A6 /* App Static tvOS */;
			targetProxy = D235939127C8ECE000BF32D7 /* PBXContainerItemProxy */;
		};
		D245426727C8E4CD0039E0A6 /* PBXTargetDependency */ = {
			isa = PBXTargetDependency;
			target = D245424227C8D3200039E0A6 /* App Dynamic tvOS */;
			targetProxy = D245426627C8E4CD0039E0A6 /* PBXContainerItemProxy */;
		};
		D245427527C8E5870039E0A6 /* PBXTargetDependency */ = {
			isa = PBXTargetDependency;
			target = D245424227C8D3200039E0A6 /* App Dynamic tvOS */;
			targetProxy = D245427427C8E5870039E0A6 /* PBXContainerItemProxy */;
		};
/* End PBXTargetDependency section */

/* Begin XCBuildConfiguration section */
		61373B5126E0E78500E0F46E /* Debug */ = {
			isa = XCBuildConfiguration;
			baseConfigurationReference = D87E62BECE1CA53D846BEB4F /* Pods-Common-App Static iOS.debug.xcconfig */;
			buildSettings = {
				ASSETCATALOG_COMPILER_APPICON_NAME = AppIcon;
				ASSETCATALOG_COMPILER_GLOBAL_ACCENT_COLOR_NAME = AccentColor;
				CODE_SIGN_STYLE = Automatic;
				DEVELOPMENT_TEAM = JKFCB4CN7C;
				INFOPLIST_FILE = App/Info.plist;
				LD_RUNPATH_SEARCH_PATHS = (
					"$(inherited)",
					"@executable_path/Frameworks",
				);
				PRODUCT_BUNDLE_IDENTIFIER = com.datadoghq.CPProjectNoUseFrameworks;
				PRODUCT_NAME = App;
				SWIFT_VERSION = 5.0;
				TARGETED_DEVICE_FAMILY = "1,2";
			};
			name = Debug;
		};
		61373B5226E0E78500E0F46E /* Release */ = {
			isa = XCBuildConfiguration;
			baseConfigurationReference = B2FC9302ECB70EADD406DC32 /* Pods-Common-App Static iOS.release.xcconfig */;
			buildSettings = {
				ASSETCATALOG_COMPILER_APPICON_NAME = AppIcon;
				ASSETCATALOG_COMPILER_GLOBAL_ACCENT_COLOR_NAME = AccentColor;
				CODE_SIGN_STYLE = Automatic;
				DEVELOPMENT_TEAM = JKFCB4CN7C;
				INFOPLIST_FILE = App/Info.plist;
				LD_RUNPATH_SEARCH_PATHS = (
					"$(inherited)",
					"@executable_path/Frameworks",
				);
				PRODUCT_BUNDLE_IDENTIFIER = com.datadoghq.CPProjectNoUseFrameworks;
				PRODUCT_NAME = App;
				SWIFT_VERSION = 5.0;
				TARGETED_DEVICE_FAMILY = "1,2";
			};
			name = Release;
		};
		61373B5426E0E78500E0F46E /* Debug */ = {
			isa = XCBuildConfiguration;
			baseConfigurationReference = 693132861010BF05192CAE5A /* Pods-App Static iOS Tests.debug.xcconfig */;
			buildSettings = {
				BUNDLE_LOADER = "$(TEST_HOST)";
				CODE_SIGN_STYLE = Automatic;
				DEVELOPMENT_TEAM = JKFCB4CN7C;
				INFOPLIST_FILE = AppTests/Info.plist;
				LD_RUNPATH_SEARCH_PATHS = (
					"$(inherited)",
					"@executable_path/Frameworks",
					"@loader_path/Frameworks",
				);
				PRODUCT_BUNDLE_IDENTIFIER = com.datadoghq.CPProjectNoUseFrameworksTests;
				PRODUCT_NAME = "$(TARGET_NAME)";
				SWIFT_VERSION = 5.0;
				TARGETED_DEVICE_FAMILY = "1,2";
				TEST_HOST = "$(BUILT_PRODUCTS_DIR)/App.app/App";
			};
			name = Debug;
		};
		61373B5526E0E78500E0F46E /* Release */ = {
			isa = XCBuildConfiguration;
			baseConfigurationReference = 8B9CC7B24A8D27E68E785BCA /* Pods-App Static iOS Tests.release.xcconfig */;
			buildSettings = {
				BUNDLE_LOADER = "$(TEST_HOST)";
				CODE_SIGN_STYLE = Automatic;
				DEVELOPMENT_TEAM = JKFCB4CN7C;
				INFOPLIST_FILE = AppTests/Info.plist;
				LD_RUNPATH_SEARCH_PATHS = (
					"$(inherited)",
					"@executable_path/Frameworks",
					"@loader_path/Frameworks",
				);
				PRODUCT_BUNDLE_IDENTIFIER = com.datadoghq.CPProjectNoUseFrameworksTests;
				PRODUCT_NAME = "$(TARGET_NAME)";
				SWIFT_VERSION = 5.0;
				TARGETED_DEVICE_FAMILY = "1,2";
				TEST_HOST = "$(BUILT_PRODUCTS_DIR)/App.app/App";
			};
			name = Release;
		};
		61373B5726E0E78500E0F46E /* Debug */ = {
			isa = XCBuildConfiguration;
			buildSettings = {
				CODE_SIGN_STYLE = Automatic;
				DEVELOPMENT_TEAM = JKFCB4CN7C;
				INFOPLIST_FILE = AppUITests/Info.plist;
				LD_RUNPATH_SEARCH_PATHS = (
					"$(inherited)",
					"@executable_path/Frameworks",
					"@loader_path/Frameworks",
				);
				PRODUCT_BUNDLE_IDENTIFIER = com.datadoghq.CPProjectNoUseFrameworksUITests;
				PRODUCT_NAME = "$(TARGET_NAME)";
				SWIFT_VERSION = 5.0;
				TARGETED_DEVICE_FAMILY = "1,2";
				TEST_TARGET_NAME = CPProjectNoUseFrameworks;
			};
			name = Debug;
		};
		61373B5826E0E78500E0F46E /* Release */ = {
			isa = XCBuildConfiguration;
			buildSettings = {
				CODE_SIGN_STYLE = Automatic;
				DEVELOPMENT_TEAM = JKFCB4CN7C;
				INFOPLIST_FILE = AppUITests/Info.plist;
				LD_RUNPATH_SEARCH_PATHS = (
					"$(inherited)",
					"@executable_path/Frameworks",
					"@loader_path/Frameworks",
				);
				PRODUCT_BUNDLE_IDENTIFIER = com.datadoghq.CPProjectNoUseFrameworksUITests;
				PRODUCT_NAME = "$(TARGET_NAME)";
				SWIFT_VERSION = 5.0;
				TARGETED_DEVICE_FAMILY = "1,2";
				TEST_TARGET_NAME = CPProjectNoUseFrameworks;
			};
			name = Release;
		};
		61B8C32B26E0E27A006EDF53 /* Debug */ = {
			isa = XCBuildConfiguration;
			buildSettings = {
				ALWAYS_SEARCH_USER_PATHS = NO;
				CLANG_ANALYZER_NONNULL = YES;
				CLANG_ANALYZER_NUMBER_OBJECT_CONVERSION = YES_AGGRESSIVE;
				CLANG_CXX_LANGUAGE_STANDARD = "gnu++14";
				CLANG_CXX_LIBRARY = "libc++";
				CLANG_ENABLE_MODULES = YES;
				CLANG_ENABLE_OBJC_ARC = YES;
				CLANG_ENABLE_OBJC_WEAK = YES;
				CLANG_WARN_BLOCK_CAPTURE_AUTORELEASING = YES;
				CLANG_WARN_BOOL_CONVERSION = YES;
				CLANG_WARN_COMMA = YES;
				CLANG_WARN_CONSTANT_CONVERSION = YES;
				CLANG_WARN_DEPRECATED_OBJC_IMPLEMENTATIONS = YES;
				CLANG_WARN_DIRECT_OBJC_ISA_USAGE = YES_ERROR;
				CLANG_WARN_DOCUMENTATION_COMMENTS = YES;
				CLANG_WARN_EMPTY_BODY = YES;
				CLANG_WARN_ENUM_CONVERSION = YES;
				CLANG_WARN_INFINITE_RECURSION = YES;
				CLANG_WARN_INT_CONVERSION = YES;
				CLANG_WARN_NON_LITERAL_NULL_CONVERSION = YES;
				CLANG_WARN_OBJC_IMPLICIT_RETAIN_SELF = YES;
				CLANG_WARN_OBJC_LITERAL_CONVERSION = YES;
				CLANG_WARN_OBJC_ROOT_CLASS = YES_ERROR;
				CLANG_WARN_QUOTED_INCLUDE_IN_FRAMEWORK_HEADER = YES;
				CLANG_WARN_RANGE_LOOP_ANALYSIS = YES;
				CLANG_WARN_STRICT_PROTOTYPES = YES;
				CLANG_WARN_SUSPICIOUS_MOVE = YES;
				CLANG_WARN_UNGUARDED_AVAILABILITY = YES_AGGRESSIVE;
				CLANG_WARN_UNREACHABLE_CODE = YES;
				CLANG_WARN__DUPLICATE_METHOD_MATCH = YES;
				COPY_PHASE_STRIP = NO;
				DEBUG_INFORMATION_FORMAT = dwarf;
				ENABLE_STRICT_OBJC_MSGSEND = YES;
				ENABLE_TESTABILITY = YES;
				GCC_C_LANGUAGE_STANDARD = gnu11;
				GCC_DYNAMIC_NO_PIC = NO;
				GCC_NO_COMMON_BLOCKS = YES;
				GCC_OPTIMIZATION_LEVEL = 0;
				GCC_PREPROCESSOR_DEFINITIONS = (
					"DEBUG=1",
					"$(inherited)",
				);
				GCC_WARN_64_TO_32_BIT_CONVERSION = YES;
				GCC_WARN_ABOUT_RETURN_TYPE = YES_ERROR;
				GCC_WARN_UNDECLARED_SELECTOR = YES;
				GCC_WARN_UNINITIALIZED_AUTOS = YES_AGGRESSIVE;
				GCC_WARN_UNUSED_FUNCTION = YES;
				GCC_WARN_UNUSED_VARIABLE = YES;
				IPHONEOS_DEPLOYMENT_TARGET = 13.0;
				MTL_ENABLE_DEBUG_INFO = INCLUDE_SOURCE;
				MTL_FAST_MATH = YES;
				ONLY_ACTIVE_ARCH = YES;
				SDKROOT = iphoneos;
				SWIFT_ACTIVE_COMPILATION_CONDITIONS = DEBUG;
				SWIFT_OPTIMIZATION_LEVEL = "-Onone";
				TVOS_DEPLOYMENT_TARGET = 13.0;
			};
			name = Debug;
		};
		61B8C32C26E0E27A006EDF53 /* Release */ = {
			isa = XCBuildConfiguration;
			buildSettings = {
				ALWAYS_SEARCH_USER_PATHS = NO;
				CLANG_ANALYZER_NONNULL = YES;
				CLANG_ANALYZER_NUMBER_OBJECT_CONVERSION = YES_AGGRESSIVE;
				CLANG_CXX_LANGUAGE_STANDARD = "gnu++14";
				CLANG_CXX_LIBRARY = "libc++";
				CLANG_ENABLE_MODULES = YES;
				CLANG_ENABLE_OBJC_ARC = YES;
				CLANG_ENABLE_OBJC_WEAK = YES;
				CLANG_WARN_BLOCK_CAPTURE_AUTORELEASING = YES;
				CLANG_WARN_BOOL_CONVERSION = YES;
				CLANG_WARN_COMMA = YES;
				CLANG_WARN_CONSTANT_CONVERSION = YES;
				CLANG_WARN_DEPRECATED_OBJC_IMPLEMENTATIONS = YES;
				CLANG_WARN_DIRECT_OBJC_ISA_USAGE = YES_ERROR;
				CLANG_WARN_DOCUMENTATION_COMMENTS = YES;
				CLANG_WARN_EMPTY_BODY = YES;
				CLANG_WARN_ENUM_CONVERSION = YES;
				CLANG_WARN_INFINITE_RECURSION = YES;
				CLANG_WARN_INT_CONVERSION = YES;
				CLANG_WARN_NON_LITERAL_NULL_CONVERSION = YES;
				CLANG_WARN_OBJC_IMPLICIT_RETAIN_SELF = YES;
				CLANG_WARN_OBJC_LITERAL_CONVERSION = YES;
				CLANG_WARN_OBJC_ROOT_CLASS = YES_ERROR;
				CLANG_WARN_QUOTED_INCLUDE_IN_FRAMEWORK_HEADER = YES;
				CLANG_WARN_RANGE_LOOP_ANALYSIS = YES;
				CLANG_WARN_STRICT_PROTOTYPES = YES;
				CLANG_WARN_SUSPICIOUS_MOVE = YES;
				CLANG_WARN_UNGUARDED_AVAILABILITY = YES_AGGRESSIVE;
				CLANG_WARN_UNREACHABLE_CODE = YES;
				CLANG_WARN__DUPLICATE_METHOD_MATCH = YES;
				COPY_PHASE_STRIP = NO;
				DEBUG_INFORMATION_FORMAT = "dwarf-with-dsym";
				ENABLE_NS_ASSERTIONS = NO;
				ENABLE_STRICT_OBJC_MSGSEND = YES;
				GCC_C_LANGUAGE_STANDARD = gnu11;
				GCC_NO_COMMON_BLOCKS = YES;
				GCC_WARN_64_TO_32_BIT_CONVERSION = YES;
				GCC_WARN_ABOUT_RETURN_TYPE = YES_ERROR;
				GCC_WARN_UNDECLARED_SELECTOR = YES;
				GCC_WARN_UNINITIALIZED_AUTOS = YES_AGGRESSIVE;
				GCC_WARN_UNUSED_FUNCTION = YES;
				GCC_WARN_UNUSED_VARIABLE = YES;
				IPHONEOS_DEPLOYMENT_TARGET = 13.0;
				MTL_ENABLE_DEBUG_INFO = NO;
				MTL_FAST_MATH = YES;
				SDKROOT = iphoneos;
				SWIFT_COMPILATION_MODE = wholemodule;
				SWIFT_OPTIMIZATION_LEVEL = "-O";
				TVOS_DEPLOYMENT_TARGET = 13.0;
				VALIDATE_PRODUCT = YES;
			};
			name = Release;
		};
		61B8C32E26E0E27A006EDF53 /* Debug */ = {
			isa = XCBuildConfiguration;
			baseConfigurationReference = D6BA75D1FA8AC33CAF25F826 /* Pods-Common-App Dynamic iOS.debug.xcconfig */;
			buildSettings = {
				ASSETCATALOG_COMPILER_APPICON_NAME = AppIcon;
				ASSETCATALOG_COMPILER_GLOBAL_ACCENT_COLOR_NAME = AccentColor;
				CODE_SIGN_STYLE = Automatic;
				DEVELOPMENT_TEAM = JKFCB4CN7C;
				INFOPLIST_FILE = App/Info.plist;
				LD_RUNPATH_SEARCH_PATHS = (
					"$(inherited)",
					"@executable_path/Frameworks",
				);
				PRODUCT_BUNDLE_IDENTIFIER = com.datadoghq.CPProjectUseFrameworks;
				PRODUCT_NAME = App;
				SWIFT_VERSION = 5.0;
				TARGETED_DEVICE_FAMILY = "1,2";
			};
			name = Debug;
		};
		61B8C32F26E0E27A006EDF53 /* Release */ = {
			isa = XCBuildConfiguration;
			baseConfigurationReference = 4F7B559D3C166C35B42FCC87 /* Pods-Common-App Dynamic iOS.release.xcconfig */;
			buildSettings = {
				ASSETCATALOG_COMPILER_APPICON_NAME = AppIcon;
				ASSETCATALOG_COMPILER_GLOBAL_ACCENT_COLOR_NAME = AccentColor;
				CODE_SIGN_STYLE = Automatic;
				DEVELOPMENT_TEAM = JKFCB4CN7C;
				INFOPLIST_FILE = App/Info.plist;
				LD_RUNPATH_SEARCH_PATHS = (
					"$(inherited)",
					"@executable_path/Frameworks",
				);
				PRODUCT_BUNDLE_IDENTIFIER = com.datadoghq.CPProjectUseFrameworks;
				PRODUCT_NAME = App;
				SWIFT_VERSION = 5.0;
				TARGETED_DEVICE_FAMILY = "1,2";
			};
			name = Release;
		};
		61B8C33126E0E27A006EDF53 /* Debug */ = {
			isa = XCBuildConfiguration;
			buildSettings = {
				BUNDLE_LOADER = "$(TEST_HOST)";
				CODE_SIGN_STYLE = Automatic;
				DEVELOPMENT_TEAM = JKFCB4CN7C;
				INFOPLIST_FILE = AppTests/Info.plist;
				LD_RUNPATH_SEARCH_PATHS = (
					"$(inherited)",
					"@executable_path/Frameworks",
					"@loader_path/Frameworks",
				);
				PRODUCT_BUNDLE_IDENTIFIER = com.datadoghq.CPProjectUseFrameworksTests;
				PRODUCT_NAME = "$(TARGET_NAME)";
				SWIFT_VERSION = 5.0;
				TARGETED_DEVICE_FAMILY = "1,2";
				TEST_HOST = "$(BUILT_PRODUCTS_DIR)/App.app/App";
			};
			name = Debug;
		};
		61B8C33226E0E27A006EDF53 /* Release */ = {
			isa = XCBuildConfiguration;
			buildSettings = {
				BUNDLE_LOADER = "$(TEST_HOST)";
				CODE_SIGN_STYLE = Automatic;
				DEVELOPMENT_TEAM = JKFCB4CN7C;
				INFOPLIST_FILE = AppTests/Info.plist;
				LD_RUNPATH_SEARCH_PATHS = (
					"$(inherited)",
					"@executable_path/Frameworks",
					"@loader_path/Frameworks",
				);
				PRODUCT_BUNDLE_IDENTIFIER = com.datadoghq.CPProjectUseFrameworksTests;
				PRODUCT_NAME = "$(TARGET_NAME)";
				SWIFT_VERSION = 5.0;
				TARGETED_DEVICE_FAMILY = "1,2";
				TEST_HOST = "$(BUILT_PRODUCTS_DIR)/App.app/App";
			};
			name = Release;
		};
		61B8C33426E0E27A006EDF53 /* Debug */ = {
			isa = XCBuildConfiguration;
			buildSettings = {
				CODE_SIGN_STYLE = Automatic;
				DEVELOPMENT_TEAM = JKFCB4CN7C;
				INFOPLIST_FILE = AppUITests/Info.plist;
				LD_RUNPATH_SEARCH_PATHS = (
					"$(inherited)",
					"@executable_path/Frameworks",
					"@loader_path/Frameworks",
				);
				PRODUCT_BUNDLE_IDENTIFIER = com.datadoghq.CPProjectUseFrameworksUITests;
				PRODUCT_NAME = "$(TARGET_NAME)";
				PROVISIONING_PROFILE = "";
				SWIFT_VERSION = 5.0;
				TARGETED_DEVICE_FAMILY = "1,2";
				TEST_TARGET_NAME = CPProjectUseFrameworks;
			};
			name = Debug;
		};
		61B8C33526E0E27A006EDF53 /* Release */ = {
			isa = XCBuildConfiguration;
			buildSettings = {
				CODE_SIGN_STYLE = Automatic;
				DEVELOPMENT_TEAM = JKFCB4CN7C;
				INFOPLIST_FILE = AppUITests/Info.plist;
				LD_RUNPATH_SEARCH_PATHS = (
					"$(inherited)",
					"@executable_path/Frameworks",
					"@loader_path/Frameworks",
				);
				PRODUCT_BUNDLE_IDENTIFIER = com.datadoghq.CPProjectUseFrameworksUITests;
				PRODUCT_NAME = "$(TARGET_NAME)";
				PROVISIONING_PROFILE = "";
				SWIFT_VERSION = 5.0;
				TARGETED_DEVICE_FAMILY = "1,2";
				TEST_TARGET_NAME = CPProjectUseFrameworks;
			};
			name = Release;
		};
		D235937F27C8EB0500BF32D7 /* Debug */ = {
			isa = XCBuildConfiguration;
			baseConfigurationReference = A9C82400C8959E70C7EB2502 /* Pods-App Static tvOS Tests.debug.xcconfig */;
			buildSettings = {
				BUNDLE_LOADER = "$(TEST_HOST)";
				CODE_SIGN_STYLE = Automatic;
				DEVELOPMENT_TEAM = JKFCB4CN7C;
				INFOPLIST_FILE = AppTests/Info.plist;
				LD_RUNPATH_SEARCH_PATHS = (
					"$(inherited)",
					"@executable_path/Frameworks",
					"@loader_path/Frameworks",
				);
				PRODUCT_BUNDLE_IDENTIFIER = com.datadoghq.CPProjectNoUseFrameworksTests;
				PRODUCT_NAME = "$(TARGET_NAME)";
				SDKROOT = appletvos;
				SWIFT_VERSION = 5.0;
				TEST_HOST = "$(BUILT_PRODUCTS_DIR)/App.app/App";
			};
			name = Debug;
		};
		D235938027C8EB0500BF32D7 /* Release */ = {
			isa = XCBuildConfiguration;
			baseConfigurationReference = FF9BFB41075F878B2FF57345 /* Pods-App Static tvOS Tests.release.xcconfig */;
			buildSettings = {
				BUNDLE_LOADER = "$(TEST_HOST)";
				CODE_SIGN_STYLE = Automatic;
				DEVELOPMENT_TEAM = JKFCB4CN7C;
				INFOPLIST_FILE = AppTests/Info.plist;
				LD_RUNPATH_SEARCH_PATHS = (
					"$(inherited)",
					"@executable_path/Frameworks",
					"@loader_path/Frameworks",
				);
				PRODUCT_BUNDLE_IDENTIFIER = com.datadoghq.CPProjectNoUseFrameworksTests;
				PRODUCT_NAME = "$(TARGET_NAME)";
				SDKROOT = appletvos;
				SWIFT_VERSION = 5.0;
				TEST_HOST = "$(BUILT_PRODUCTS_DIR)/App.app/App";
			};
			name = Release;
		};
		D235938D27C8ECD800BF32D7 /* Debug */ = {
			isa = XCBuildConfiguration;
			buildSettings = {
				CODE_SIGN_STYLE = Automatic;
				DEVELOPMENT_TEAM = JKFCB4CN7C;
				INFOPLIST_FILE = AppUITests/Info.plist;
				LD_RUNPATH_SEARCH_PATHS = (
					"$(inherited)",
					"@executable_path/Frameworks",
					"@loader_path/Frameworks",
				);
				PRODUCT_BUNDLE_IDENTIFIER = com.datadoghq.CPProjectNoUseFrameworksUITests;
				PRODUCT_NAME = "$(TARGET_NAME)";
				SDKROOT = appletvos;
				SWIFT_VERSION = 5.0;
				TEST_TARGET_NAME = "CPProjectNoUseFrameworks tvOS";
			};
			name = Debug;
		};
		D235938E27C8ECD800BF32D7 /* Release */ = {
			isa = XCBuildConfiguration;
			buildSettings = {
				CODE_SIGN_STYLE = Automatic;
				DEVELOPMENT_TEAM = JKFCB4CN7C;
				INFOPLIST_FILE = AppUITests/Info.plist;
				LD_RUNPATH_SEARCH_PATHS = (
					"$(inherited)",
					"@executable_path/Frameworks",
					"@loader_path/Frameworks",
				);
				PRODUCT_BUNDLE_IDENTIFIER = com.datadoghq.CPProjectNoUseFrameworksUITests;
				PRODUCT_NAME = "$(TARGET_NAME)";
				SDKROOT = appletvos;
				SWIFT_VERSION = 5.0;
				TEST_TARGET_NAME = "CPProjectNoUseFrameworks tvOS";
			};
			name = Release;
		};
		D245424F27C8D3200039E0A6 /* Debug */ = {
			isa = XCBuildConfiguration;
			baseConfigurationReference = 1AD1AA0F4E331947CD53AB1D /* Pods-Common-App Dynamic tvOS.debug.xcconfig */;
			buildSettings = {
				ASSETCATALOG_COMPILER_APPICON_NAME = AppIcon;
				ASSETCATALOG_COMPILER_GLOBAL_ACCENT_COLOR_NAME = AccentColor;
				CODE_SIGN_STYLE = Automatic;
				DEVELOPMENT_TEAM = JKFCB4CN7C;
				INFOPLIST_FILE = App/Info.plist;
				LD_RUNPATH_SEARCH_PATHS = (
					"$(inherited)",
					"@executable_path/Frameworks",
				);
				PRODUCT_BUNDLE_IDENTIFIER = com.datadoghq.CPProjectUseFrameworks;
				PRODUCT_NAME = App;
				SDKROOT = appletvos;
				SWIFT_VERSION = 5.0;
			};
			name = Debug;
		};
		D245425027C8D3200039E0A6 /* Release */ = {
			isa = XCBuildConfiguration;
			baseConfigurationReference = E9B1A67F5761A9A76A98B9F7 /* Pods-Common-App Dynamic tvOS.release.xcconfig */;
			buildSettings = {
				ASSETCATALOG_COMPILER_APPICON_NAME = AppIcon;
				ASSETCATALOG_COMPILER_GLOBAL_ACCENT_COLOR_NAME = AccentColor;
				CODE_SIGN_STYLE = Automatic;
				DEVELOPMENT_TEAM = JKFCB4CN7C;
				INFOPLIST_FILE = App/Info.plist;
				LD_RUNPATH_SEARCH_PATHS = (
					"$(inherited)",
					"@executable_path/Frameworks",
				);
				PRODUCT_BUNDLE_IDENTIFIER = com.datadoghq.CPProjectUseFrameworks;
				PRODUCT_NAME = App;
				SDKROOT = appletvos;
				SWIFT_VERSION = 5.0;
			};
			name = Release;
		};
		D245426227C8E1940039E0A6 /* Debug */ = {
			isa = XCBuildConfiguration;
			buildSettings = {
				BUNDLE_LOADER = "$(TEST_HOST)";
				CODE_SIGN_STYLE = Automatic;
				DEVELOPMENT_TEAM = JKFCB4CN7C;
				INFOPLIST_FILE = AppTests/Info.plist;
				LD_RUNPATH_SEARCH_PATHS = (
					"$(inherited)",
					"@executable_path/Frameworks",
					"@loader_path/Frameworks",
				);
				PRODUCT_BUNDLE_IDENTIFIER = com.datadoghq.CPProjectUseFrameworksTests;
				PRODUCT_NAME = "$(TARGET_NAME)";
				SDKROOT = appletvos;
				SWIFT_VERSION = 5.0;
				TEST_HOST = "$(BUILT_PRODUCTS_DIR)/App.app/App";
			};
			name = Debug;
		};
		D245426327C8E1940039E0A6 /* Release */ = {
			isa = XCBuildConfiguration;
			buildSettings = {
				BUNDLE_LOADER = "$(TEST_HOST)";
				CODE_SIGN_STYLE = Automatic;
				DEVELOPMENT_TEAM = JKFCB4CN7C;
				INFOPLIST_FILE = AppTests/Info.plist;
				LD_RUNPATH_SEARCH_PATHS = (
					"$(inherited)",
					"@executable_path/Frameworks",
					"@loader_path/Frameworks",
				);
				PRODUCT_BUNDLE_IDENTIFIER = com.datadoghq.CPProjectUseFrameworksTests;
				PRODUCT_NAME = "$(TARGET_NAME)";
				SDKROOT = appletvos;
				SWIFT_VERSION = 5.0;
				TEST_HOST = "$(BUILT_PRODUCTS_DIR)/App.app/App";
			};
			name = Release;
		};
		D245427027C8E52F0039E0A6 /* Debug */ = {
			isa = XCBuildConfiguration;
			buildSettings = {
				CODE_SIGN_STYLE = Automatic;
				DEVELOPMENT_TEAM = JKFCB4CN7C;
				INFOPLIST_FILE = AppUITests/Info.plist;
				LD_RUNPATH_SEARCH_PATHS = (
					"$(inherited)",
					"@executable_path/Frameworks",
					"@loader_path/Frameworks",
				);
				PRODUCT_BUNDLE_IDENTIFIER = com.datadoghq.CPProjectUseFrameworksUITests;
				PRODUCT_NAME = "$(TARGET_NAME)";
				PROVISIONING_PROFILE = "";
				SDKROOT = appletvos;
				SWIFT_VERSION = 5.0;
				TEST_TARGET_NAME = "CPProjectUseFrameworks tvOS";
			};
			name = Debug;
		};
		D245427127C8E52F0039E0A6 /* Release */ = {
			isa = XCBuildConfiguration;
			buildSettings = {
				CODE_SIGN_STYLE = Automatic;
				DEVELOPMENT_TEAM = JKFCB4CN7C;
				INFOPLIST_FILE = AppUITests/Info.plist;
				LD_RUNPATH_SEARCH_PATHS = (
					"$(inherited)",
					"@executable_path/Frameworks",
					"@loader_path/Frameworks",
				);
				PRODUCT_BUNDLE_IDENTIFIER = com.datadoghq.CPProjectUseFrameworksUITests;
				PRODUCT_NAME = "$(TARGET_NAME)";
				PROVISIONING_PROFILE = "";
				SDKROOT = appletvos;
				SWIFT_VERSION = 5.0;
				TEST_TARGET_NAME = "CPProjectUseFrameworks tvOS";
			};
			name = Release;
		};
		D245428027C8E93D0039E0A6 /* Debug */ = {
			isa = XCBuildConfiguration;
			baseConfigurationReference = 44638027D4B88B41A7A1B240 /* Pods-Common-App Static tvOS.debug.xcconfig */;
			buildSettings = {
				ASSETCATALOG_COMPILER_APPICON_NAME = AppIcon;
				ASSETCATALOG_COMPILER_GLOBAL_ACCENT_COLOR_NAME = AccentColor;
				CODE_SIGN_STYLE = Automatic;
				DEVELOPMENT_TEAM = JKFCB4CN7C;
				INFOPLIST_FILE = App/Info.plist;
				LD_RUNPATH_SEARCH_PATHS = (
					"$(inherited)",
					"@executable_path/Frameworks",
				);
				PRODUCT_BUNDLE_IDENTIFIER = com.datadoghq.CPProjectNoUseFrameworks;
				PRODUCT_NAME = App;
				SDKROOT = appletvos;
				SWIFT_VERSION = 5.0;
			};
			name = Debug;
		};
		D245428127C8E93D0039E0A6 /* Release */ = {
			isa = XCBuildConfiguration;
			baseConfigurationReference = 3668B0235369E05E329D8F21 /* Pods-Common-App Static tvOS.release.xcconfig */;
			buildSettings = {
				ASSETCATALOG_COMPILER_APPICON_NAME = AppIcon;
				ASSETCATALOG_COMPILER_GLOBAL_ACCENT_COLOR_NAME = AccentColor;
				CODE_SIGN_STYLE = Automatic;
				DEVELOPMENT_TEAM = JKFCB4CN7C;
				INFOPLIST_FILE = App/Info.plist;
				LD_RUNPATH_SEARCH_PATHS = (
					"$(inherited)",
					"@executable_path/Frameworks",
				);
				PRODUCT_BUNDLE_IDENTIFIER = com.datadoghq.CPProjectNoUseFrameworks;
				PRODUCT_NAME = App;
				SDKROOT = appletvos;
				SWIFT_VERSION = 5.0;
			};
			name = Release;
		};
/* End XCBuildConfiguration section */

/* Begin XCConfigurationList section */
		61373B5026E0E78500E0F46E /* Build configuration list for PBXNativeTarget "App Static iOS" */ = {
			isa = XCConfigurationList;
			buildConfigurations = (
				61373B5126E0E78500E0F46E /* Debug */,
				61373B5226E0E78500E0F46E /* Release */,
			);
			defaultConfigurationIsVisible = 0;
			defaultConfigurationName = Release;
		};
		61373B5326E0E78500E0F46E /* Build configuration list for PBXNativeTarget "App Static iOS Tests" */ = {
			isa = XCConfigurationList;
			buildConfigurations = (
				61373B5426E0E78500E0F46E /* Debug */,
				61373B5526E0E78500E0F46E /* Release */,
			);
			defaultConfigurationIsVisible = 0;
			defaultConfigurationName = Release;
		};
		61373B5626E0E78500E0F46E /* Build configuration list for PBXNativeTarget "App Static iOS UITests" */ = {
			isa = XCConfigurationList;
			buildConfigurations = (
				61373B5726E0E78500E0F46E /* Debug */,
				61373B5826E0E78500E0F46E /* Release */,
			);
			defaultConfigurationIsVisible = 0;
			defaultConfigurationName = Release;
		};
		61B8C2FE26E0E278006EDF53 /* Build configuration list for PBXProject "CPProject" */ = {
			isa = XCConfigurationList;
			buildConfigurations = (
				61B8C32B26E0E27A006EDF53 /* Debug */,
				61B8C32C26E0E27A006EDF53 /* Release */,
			);
			defaultConfigurationIsVisible = 0;
			defaultConfigurationName = Release;
		};
		61B8C32D26E0E27A006EDF53 /* Build configuration list for PBXNativeTarget "App Dynamic iOS" */ = {
			isa = XCConfigurationList;
			buildConfigurations = (
				61B8C32E26E0E27A006EDF53 /* Debug */,
				61B8C32F26E0E27A006EDF53 /* Release */,
			);
			defaultConfigurationIsVisible = 0;
			defaultConfigurationName = Release;
		};
		61B8C33026E0E27A006EDF53 /* Build configuration list for PBXNativeTarget "App Dynamic iOS Tests" */ = {
			isa = XCConfigurationList;
			buildConfigurations = (
				61B8C33126E0E27A006EDF53 /* Debug */,
				61B8C33226E0E27A006EDF53 /* Release */,
			);
			defaultConfigurationIsVisible = 0;
			defaultConfigurationName = Release;
		};
		61B8C33326E0E27A006EDF53 /* Build configuration list for PBXNativeTarget "App Dynamic iOS UITests" */ = {
			isa = XCConfigurationList;
			buildConfigurations = (
				61B8C33426E0E27A006EDF53 /* Debug */,
				61B8C33526E0E27A006EDF53 /* Release */,
			);
			defaultConfigurationIsVisible = 0;
			defaultConfigurationName = Release;
		};
		D235937E27C8EB0500BF32D7 /* Build configuration list for PBXNativeTarget "App Static tvOS Tests" */ = {
			isa = XCConfigurationList;
			buildConfigurations = (
				D235937F27C8EB0500BF32D7 /* Debug */,
				D235938027C8EB0500BF32D7 /* Release */,
			);
			defaultConfigurationIsVisible = 0;
			defaultConfigurationName = Release;
		};
		D235938C27C8ECD800BF32D7 /* Build configuration list for PBXNativeTarget "App Static tvOS UITests" */ = {
			isa = XCConfigurationList;
			buildConfigurations = (
				D235938D27C8ECD800BF32D7 /* Debug */,
				D235938E27C8ECD800BF32D7 /* Release */,
			);
			defaultConfigurationIsVisible = 0;
			defaultConfigurationName = Release;
		};
		D245424E27C8D3200039E0A6 /* Build configuration list for PBXNativeTarget "App Dynamic tvOS" */ = {
			isa = XCConfigurationList;
			buildConfigurations = (
				D245424F27C8D3200039E0A6 /* Debug */,
				D245425027C8D3200039E0A6 /* Release */,
			);
			defaultConfigurationIsVisible = 0;
			defaultConfigurationName = Release;
		};
		D245426127C8E1940039E0A6 /* Build configuration list for PBXNativeTarget "App Dynamic tvOS Tests" */ = {
			isa = XCConfigurationList;
			buildConfigurations = (
				D245426227C8E1940039E0A6 /* Debug */,
				D245426327C8E1940039E0A6 /* Release */,
			);
			defaultConfigurationIsVisible = 0;
			defaultConfigurationName = Release;
		};
		D245426F27C8E52F0039E0A6 /* Build configuration list for PBXNativeTarget "App Dynamic tvOS UITests" */ = {
			isa = XCConfigurationList;
			buildConfigurations = (
				D245427027C8E52F0039E0A6 /* Debug */,
				D245427127C8E52F0039E0A6 /* Release */,
			);
			defaultConfigurationIsVisible = 0;
			defaultConfigurationName = Release;
		};
		D245427F27C8E93D0039E0A6 /* Build configuration list for PBXNativeTarget "App Static tvOS" */ = {
			isa = XCConfigurationList;
			buildConfigurations = (
				D245428027C8E93D0039E0A6 /* Debug */,
				D245428127C8E93D0039E0A6 /* Release */,
			);
			defaultConfigurationIsVisible = 0;
			defaultConfigurationName = Release;
		};
/* End XCConfigurationList section */
	};
	rootObject = 61B8C2FB26E0E278006EDF53 /* Project object */;
}<|MERGE_RESOLUTION|>--- conflicted
+++ resolved
@@ -390,12 +390,8 @@
 				61373B2526E0E78300E0F46E /* Sources */,
 				61373B2626E0E78300E0F46E /* Frameworks */,
 				61373B2726E0E78300E0F46E /* Resources */,
-<<<<<<< HEAD
 				9AB54E91F6CF9F39B153DDCF /* [CP] Copy Pods Resources */,
 				8A0FC3D9BCDA15BFE1388572 /* [CP] Embed Pods Frameworks */,
-=======
-				CC86EE069424642723D0C2E2 /* [CP] Copy Pods Resources */,
->>>>>>> 3db3a984
 			);
 			buildRules = (
 			);
@@ -600,12 +596,8 @@
 				D245427827C8E93D0039E0A6 /* Sources */,
 				D245427C27C8E93D0039E0A6 /* Frameworks */,
 				D245427E27C8E93D0039E0A6 /* Resources */,
-<<<<<<< HEAD
 				902D6AE45E60E1B9A2AD5BD5 /* [CP] Copy Pods Resources */,
 				CBDFC631D4E69499312261B3 /* [CP] Embed Pods Frameworks */,
-=======
-				5B109A73B29580A024EBCD59 /* [CP] Copy Pods Resources */,
->>>>>>> 3db3a984
 			);
 			buildRules = (
 			);
@@ -838,17 +830,12 @@
 			shellScript = "diff \"${PODS_PODFILE_DIR_PATH}/Podfile.lock\" \"${PODS_ROOT}/Manifest.lock\" > /dev/null\nif [ $? != 0 ] ; then\n    # print error to STDERR\n    echo \"error: The sandbox is not in sync with the Podfile.lock. Run 'pod install' or update your CocoaPods installation.\" >&2\n    exit 1\nfi\n# This output is used by Xcode 'outputs' to avoid re-running this script phase.\necho \"SUCCESS\" > \"${SCRIPT_OUTPUT_FILE_0}\"\n";
 			showEnvVarsInLog = 0;
 		};
-<<<<<<< HEAD
 		8A0FC3D9BCDA15BFE1388572 /* [CP] Embed Pods Frameworks */ = {
-=======
-		5B109A73B29580A024EBCD59 /* [CP] Copy Pods Resources */ = {
->>>>>>> 3db3a984
 			isa = PBXShellScriptBuildPhase;
 			buildActionMask = 2147483647;
 			files = (
 			);
 			inputFileListPaths = (
-<<<<<<< HEAD
 				"${PODS_ROOT}/Target Support Files/Pods-Common-App Static iOS/Pods-Common-App Static iOS-frameworks-${CONFIGURATION}-input-files.xcfilelist",
 			);
 			name = "[CP] Embed Pods Frameworks";
@@ -858,7 +845,36 @@
 			runOnlyForDeploymentPostprocessing = 0;
 			shellPath = /bin/sh;
 			shellScript = "\"${PODS_ROOT}/Target Support Files/Pods-Common-App Static iOS/Pods-Common-App Static iOS-frameworks.sh\"\n";
-=======
+			showEnvVarsInLog = 0;
+		};
+		8D0504D0CD7CAFBBB5B63F13 /* [CP] Check Pods Manifest.lock */ = {
+			isa = PBXShellScriptBuildPhase;
+			buildActionMask = 2147483647;
+			files = (
+			);
+			inputFileListPaths = (
+			);
+			inputPaths = (
+				"${PODS_PODFILE_DIR_PATH}/Podfile.lock",
+				"${PODS_ROOT}/Manifest.lock",
+			);
+			name = "[CP] Check Pods Manifest.lock";
+			outputFileListPaths = (
+			);
+			outputPaths = (
+				"$(DERIVED_FILE_DIR)/Pods-Common-App Static iOS-checkManifestLockResult.txt",
+			);
+			runOnlyForDeploymentPostprocessing = 0;
+			shellPath = /bin/sh;
+			shellScript = "diff \"${PODS_PODFILE_DIR_PATH}/Podfile.lock\" \"${PODS_ROOT}/Manifest.lock\" > /dev/null\nif [ $? != 0 ] ; then\n    # print error to STDERR\n    echo \"error: The sandbox is not in sync with the Podfile.lock. Run 'pod install' or update your CocoaPods installation.\" >&2\n    exit 1\nfi\n# This output is used by Xcode 'outputs' to avoid re-running this script phase.\necho \"SUCCESS\" > \"${SCRIPT_OUTPUT_FILE_0}\"\n";
+			showEnvVarsInLog = 0;
+		};
+		902D6AE45E60E1B9A2AD5BD5 /* [CP] Copy Pods Resources */ = {
+			isa = PBXShellScriptBuildPhase;
+			buildActionMask = 2147483647;
+			files = (
+			);
+			inputFileListPaths = (
 				"${PODS_ROOT}/Target Support Files/Pods-Common-App Static tvOS/Pods-Common-App Static tvOS-resources-${CONFIGURATION}-input-files.xcfilelist",
 			);
 			name = "[CP] Copy Pods Resources";
@@ -868,68 +884,9 @@
 			runOnlyForDeploymentPostprocessing = 0;
 			shellPath = /bin/sh;
 			shellScript = "\"${PODS_ROOT}/Target Support Files/Pods-Common-App Static tvOS/Pods-Common-App Static tvOS-resources.sh\"\n";
->>>>>>> 3db3a984
 			showEnvVarsInLog = 0;
 		};
-		8D0504D0CD7CAFBBB5B63F13 /* [CP] Check Pods Manifest.lock */ = {
-			isa = PBXShellScriptBuildPhase;
-			buildActionMask = 2147483647;
-			files = (
-			);
-			inputFileListPaths = (
-			);
-			inputPaths = (
-				"${PODS_PODFILE_DIR_PATH}/Podfile.lock",
-				"${PODS_ROOT}/Manifest.lock",
-			);
-			name = "[CP] Check Pods Manifest.lock";
-			outputFileListPaths = (
-			);
-			outputPaths = (
-				"$(DERIVED_FILE_DIR)/Pods-Common-App Static iOS-checkManifestLockResult.txt",
-			);
-			runOnlyForDeploymentPostprocessing = 0;
-			shellPath = /bin/sh;
-			shellScript = "diff \"${PODS_PODFILE_DIR_PATH}/Podfile.lock\" \"${PODS_ROOT}/Manifest.lock\" > /dev/null\nif [ $? != 0 ] ; then\n    # print error to STDERR\n    echo \"error: The sandbox is not in sync with the Podfile.lock. Run 'pod install' or update your CocoaPods installation.\" >&2\n    exit 1\nfi\n# This output is used by Xcode 'outputs' to avoid re-running this script phase.\necho \"SUCCESS\" > \"${SCRIPT_OUTPUT_FILE_0}\"\n";
-			showEnvVarsInLog = 0;
-		};
-<<<<<<< HEAD
-		902D6AE45E60E1B9A2AD5BD5 /* [CP] Copy Pods Resources */ = {
-=======
-		A242A29C234C1DB8379AA6B1 /* [CP] Copy Pods Resources */ = {
->>>>>>> 3db3a984
-			isa = PBXShellScriptBuildPhase;
-			buildActionMask = 2147483647;
-			files = (
-			);
-			inputFileListPaths = (
-<<<<<<< HEAD
-				"${PODS_ROOT}/Target Support Files/Pods-Common-App Static tvOS/Pods-Common-App Static tvOS-resources-${CONFIGURATION}-input-files.xcfilelist",
-			);
-			name = "[CP] Copy Pods Resources";
-			outputFileListPaths = (
-				"${PODS_ROOT}/Target Support Files/Pods-Common-App Static tvOS/Pods-Common-App Static tvOS-resources-${CONFIGURATION}-output-files.xcfilelist",
-			);
-			runOnlyForDeploymentPostprocessing = 0;
-			shellPath = /bin/sh;
-			shellScript = "\"${PODS_ROOT}/Target Support Files/Pods-Common-App Static tvOS/Pods-Common-App Static tvOS-resources.sh\"\n";
-			showEnvVarsInLog = 0;
-		};
 		9AB54E91F6CF9F39B153DDCF /* [CP] Copy Pods Resources */ = {
-=======
-				"${PODS_ROOT}/Target Support Files/Pods-Common-App Dynamic iOS/Pods-Common-App Dynamic iOS-resources-${CONFIGURATION}-input-files.xcfilelist",
-			);
-			name = "[CP] Copy Pods Resources";
-			outputFileListPaths = (
-				"${PODS_ROOT}/Target Support Files/Pods-Common-App Dynamic iOS/Pods-Common-App Dynamic iOS-resources-${CONFIGURATION}-output-files.xcfilelist",
-			);
-			runOnlyForDeploymentPostprocessing = 0;
-			shellPath = /bin/sh;
-			shellScript = "\"${PODS_ROOT}/Target Support Files/Pods-Common-App Dynamic iOS/Pods-Common-App Dynamic iOS-resources.sh\"\n";
-			showEnvVarsInLog = 0;
-		};
-		CC86EE069424642723D0C2E2 /* [CP] Copy Pods Resources */ = {
->>>>>>> 3db3a984
 			isa = PBXShellScriptBuildPhase;
 			buildActionMask = 2147483647;
 			files = (
@@ -946,7 +903,6 @@
 			shellScript = "\"${PODS_ROOT}/Target Support Files/Pods-Common-App Static iOS/Pods-Common-App Static iOS-resources.sh\"\n";
 			showEnvVarsInLog = 0;
 		};
-<<<<<<< HEAD
 		CBDFC631D4E69499312261B3 /* [CP] Embed Pods Frameworks */ = {
 			isa = PBXShellScriptBuildPhase;
 			buildActionMask = 2147483647;
@@ -964,8 +920,6 @@
 			shellScript = "\"${PODS_ROOT}/Target Support Files/Pods-Common-App Static tvOS/Pods-Common-App Static tvOS-frameworks.sh\"\n";
 			showEnvVarsInLog = 0;
 		};
-=======
->>>>>>> 3db3a984
 		D235937827C8EB0500BF32D7 /* [CP] Check Pods Manifest.lock */ = {
 			isa = PBXShellScriptBuildPhase;
 			buildActionMask = 2147483647;
