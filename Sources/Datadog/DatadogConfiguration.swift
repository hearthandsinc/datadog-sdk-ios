/*
 * Unless explicitly stated otherwise all files in this repository are licensed under the Apache License Version 2.0.
 * This product includes software developed at Datadog (https://www.datadoghq.com/).
 * Copyright 2019-Present Datadog, Inc.
 */

import Foundation
import DatadogInternal
<<<<<<< HEAD
import DatadogLogs
=======
import DatadogRUM
>>>>>>> 2cebe14c

extension Datadog {
    internal struct Constants {
        /// Value for `ddsource` send by different features.
        static let ddsource = "ios"
    }

    /// Datadog SDK configuration.
    public struct Configuration {
        /// Defines the Datadog SDK policy when batching data together before uploading it to Datadog servers.
        /// Smaller batches mean smaller but more network requests, whereas larger batches mean fewer but larger network requests.
        public enum BatchSize {
            /// Prefer small sized data batches.
            case small
            /// Prefer medium sized data batches.
            case medium
            /// Prefer large sized data batches.
            case large
        }

        /// Defines the frequency at which Datadog SDK will try to upload data batches.
        public enum UploadFrequency {
            /// Try to upload batched data frequently.
            case frequent
            /// Try to upload batched data with a medium frequency.
            case average
            /// Try to upload batched data rarely.
            case rare
        }

        /// Either the RUM client token (which supports RUM, Logging and APM) or regular client token, only for Logging and APM.
        private(set) var clientToken: String
        private(set) var environment: String
        private(set) var tracingEnabled: Bool
        private(set) var serverDateProvider: ServerDateProvider?

        /// If `DatadogSite` is set, it will override `logsEndpoint` and `tracesEndpoint`.
        private(set) var datadogEndpoint: DatadogSite
<<<<<<< HEAD
        /// If `customLogsEndpoint` is set, it will override logs endpoint value configured with `logsEndpoint` and `DatadogSite`.
        private(set) var customLogsEndpoint: URL?
=======
        /// If `customRUMEndpoint` is set, it will override rum endpoint value configured with `rumEndpoint` and `DatadogSite`.
        private(set) var customRUMEndpoint: URL?
>>>>>>> 2cebe14c

        private(set) var serviceName: String?
        private(set) var firstPartyHosts: FirstPartyHosts?
        private(set) var tracingSamplingRate: Float
        private(set) var batchSize: BatchSize
        private(set) var uploadFrequency: UploadFrequency
        private(set) var additionalConfiguration: [String: Any]
        private(set) var proxyConfiguration: [AnyHashable: Any]?
        private(set) var encryption: DataEncryption?

        /// Creates the builder for configuring the SDK to work with Logging and Tracing features.
        /// - Parameter clientToken: client token obtained on Datadog website.
        /// - Parameter environment: the environment name which will be sent to Datadog. This can be used
        ///  to filter events on different environments (e.g. "staging" or "production").
        public static func builderUsing(clientToken: String, environment: String) -> Builder {
            return Builder(clientToken: clientToken, environment: environment)
        }

        /// `Datadog.Configuration` builder.
        ///
        /// Usage:
        ///
        ///     Datadog.Configuration.builderUsing(clientToken:environment:)
        ///                           ... // customize using builder methods
        ///                          .build()
        ///
        public class Builder {
            internal var configuration: Configuration

            /// Private initializer providing default configuration values.
            init(clientToken: String, environment: String) {
                self.configuration = Configuration(
                    clientToken: clientToken,
                    environment: environment,
                    tracingEnabled: true,
                    // While `.set(<feature>Endpoint:)` APIs are deprecated, the `datadogEndpoint` default must be `nil`,
                    // so we know the clear user's intent to override deprecated values.
                    datadogEndpoint: .us1,
<<<<<<< HEAD
                    customLogsEndpoint: nil,
=======
                    customRUMEndpoint: nil,
>>>>>>> 2cebe14c
                    serviceName: nil,
                    firstPartyHosts: nil,
                    tracingSamplingRate: 20.0,
                    batchSize: .medium,
                    uploadFrequency: .average,
                    additionalConfiguration: [:],
                    proxyConfiguration: nil
                )
            }

            /// Sets the Datadog server endpoint where data is sent.
            ///
            /// If set, it will override values set by any of these deprecated APIs:
            /// * `set(logsEndpoint:)`
            /// * `set(tracesEndpoint:)`
            ///
            /// - Parameter endpoint: server endpoint (default value is `.us`)
            public func set(endpoint: DatadogSite) -> Builder {
                configuration.datadogEndpoint = endpoint
                return self
            }

<<<<<<< HEAD
            /// Sets the custom server endpoint where Logs are sent.
            ///
            /// - Parameter endpoint: server endpoint (not set by default)
            public func set(customLogsEndpoint: URL) -> Builder {
                configuration.customLogsEndpoint = customLogsEndpoint
=======
            /// Sets the custom server endpoint where RUM events are sent.
            ///
            /// - Parameter customRUMEndpoint: server endpoint (not set by default)
            public func set(customRUMEndpoint: URL) -> Builder {
                configuration.customRUMEndpoint = customRUMEndpoint
>>>>>>> 2cebe14c
                return self
            }

            /// Sets a custom NTP synchronization interface.
            ///
            /// By default, the Datadog SDK synchronizes with dedicated NTP pools provided by the
            /// https://www.ntppool.org/ . Using different pools or setting a no-op `ServerDateProvider`
            /// implementation will result in desynchronization of the SDK instance and the Datadog servers.
            /// This can lead to significant time shift in RUM sessions or distributed traces.
            ///
            /// - Parameter serverDateProvider: An object that complies with `ServerDateProvider`
            ///                                 for provider clock synchronisation.
            public func set(serverDateProvider: ServerDateProvider) -> Builder {
                configuration.serverDateProvider = serverDateProvider
                return self
            }

            // MARK: - Tracing Configuration

            /// Enables or disables the tracing feature.
            ///
            /// This option is meant to opt-out from using Datadog Tracing entirely, no matter of your environment or build configuration. If you need to
            /// disable tracing only for certain scenarios (e.g. in `DEBUG` build configuration), do not initialize the tracer `DatadogTracer.initialize`.
            ///
            /// If `enableTracing(false)` is set, the SDK won't instantiate underlying resources required for
            /// running the tracing feature. This will give you additional performance optimization if you only use RUM or logging.
            ///
            /// - Parameter enabled: `true` by default
            public func enableTracing(_ enabled: Bool) -> Builder {
                configuration.tracingEnabled = enabled
                return self
            }

            /// Configures network requests monitoring for Tracing and RUM features. **Must be used together with** `DDURLSessionDelegate` set as the `URLSession` delegate.
            @available(*, deprecated, message: "This option is replaced by `trackURLSession(firstPartyHosts:)`. Refer to the new API comment for important details.")
            public func set(tracedHosts: Set<String>) -> Builder {
                return track(firstPartyHosts: tracedHosts)
            }

            @available(*, deprecated, message: "This option is replaced by `trackURLSession(firstPartyHosts:)`. Refer to the new API comment for important details.")
            public func track(firstPartyHosts: Set<String>) -> Builder {
                return trackURLSession(firstPartyHosts: firstPartyHosts)
            }

            /// Configures network requests monitoring for Tracing and RUM features. **It must be used together with** `DDURLSessionDelegate` set as the `URLSession` delegate.
            ///
            /// If set, the SDK will intercept all network requests made by `URLSession` instances which use `DDURLSessionDelegate`.
            ///
            /// Each request will be classified as 1st- or 3rd-party based on the host comparison, i.e.:
            /// * if `firstPartyHosts` is `["example.com"]`:
            ///     - 1st-party URL examples: https://example.com/, https://api.example.com/v2/users
            ///     - 3rd-party URL examples: https://foo.com/
            /// * if `firstPartyHosts` is `["api.example.com"]`:
            ///     - 1st-party URL examples: https://api.example.com/, https://api.example.com/v2/users
            ///     - 3rd-party URL examples: https://example.com/, https://foo.com/
            ///
            /// If RUM feature is enabled, the SDK will send RUM Resources for all intercepted requests.
            ///
            /// If Tracing feature is enabled, the SDK will send tracing Span for each 1st-party request. It will also add extra HTTP headers to further propagate the trace - it means that
            /// if your backend is instrumented with Datadog agent you will see the full trace (e.g.: client → server → database) in your dashboard, thanks to Datadog Distributed Tracing.
            ///
            /// For more control over the kind of headers used for Distributed Tracing, see `trackURLSession(firstPartyHostsWithHeaderTypes:)`.
            ///
            /// If both RUM and Tracing features are enabled, the SDK will be sending RUM Resources for 1st- and 3rd-party requests and tracing Spans for 1st-parties.
            ///
            /// Until `trackURLSession()` is called, network requests monitoring is disabled.
            ///
            /// **NOTE 1:** Enabling this option will install swizzlings on some methods of the `URLSession`. Refer to `URLSessionSwizzler.swift`
            /// for implementation details.
            ///
            /// **NOTE 2:** The `URLSession` instrumentation will NOT work without using `DDURLSessionDelegate`.
            ///
            /// **NOTE 3:** If used simultaneously with `trackURLSession(firstPartyHostsWithHeaderTypes:)` it will merge first party hosts provided in both.
            ///
            /// - Parameter firstPartyHosts: empty set by default
            public func trackURLSession(firstPartyHosts: Set<String> = []) -> Builder {
                return trackURLSession(firstPartyHostsWithHeaderTypes: firstPartyHosts.reduce(into: [:], { partialResult, host in
                    partialResult[host] = [.datadog]
                }))
            }

            /// The `trackURLSession(firstPartyHostsWithHeaderTypes:)` function is an alternate version of `trackURLSession(firstPartyHosts:)`
            /// that allows for more fine-grained control over the HTTP headers used for Distributed Tracing.
            ///
            /// Configures network requests monitoring for Tracing and RUM features. **It must be used together with** `DDURLSessionDelegate` set as the `URLSession` delegate.
            ///
            /// If set, the SDK will intercept all network requests made by `URLSession` instances which use `DDURLSessionDelegate`.
            ///
            /// Each request will be classified as 1st- or 3rd-party based on the host comparison, i.e.:
            /// * if `firstPartyHostsWithHeaderTypes` is `["example.com": [.datadog]]`:
            ///     - 1st-party URL examples: https://example.com/, https://api.example.com/v2/users
            ///     - 3rd-party URL examples: https://foo.com/
            /// * if `firstPartyHostsWithHeaderTypes` is `["api.example.com": [.datadog]]]`:
            ///     - 1st-party URL examples: https://api.example.com/, https://api.example.com/v2/users
            ///     - 3rd-party URL examples: https://example.com/, https://foo.com/
            ///
            /// If RUM feature is enabled, the SDK will send RUM Resources for all intercepted requests.
            ///
            /// If Tracing feature is enabled, the SDK will send tracing Span for each 1st-party request. It will also add extra HTTP headers to further propagate the trace - it means that
            /// if your backend is instrumented with Datadog agent you will see the full trace (e.g.: client → server → database) in your dashboard, thanks to Datadog Distributed Tracing.
            ///
            /// If both RUM and Tracing features are enabled, the SDK will be sending RUM Resources for 1st- and 3rd-party requests and tracing Spans for 1st-parties.
            ///
            /// Until `trackURLSession()` is called, network requests monitoring is disabled.
            ///
            /// **NOTE 1:** Enabling this option will install swizzlings on some methods of the `URLSession`. Refer to `URLSessionSwizzler.swift`
            /// for implementation details.
            ///
            /// **NOTE 2:** The `URLSession` instrumentation will NOT work without using `DDURLSessionDelegate`.
            ///
            /// **NOTE 3:** If used simultaneously with `trackURLSession(firstPartyHosts:)` it will merge first party hosts provided in both.
            ///
            /// - Parameter firstPartyHostsWithHeaderTypes: Dictionary used to classify network requests as 1st-party
            /// and determine the HTTP header types to use for Distributed Tracing. Key is a host and value is a set of tracing header types.
            public func trackURLSession(firstPartyHostsWithHeaderTypes: [String: Set<TracingHeaderType>]) -> Builder {
                configuration.firstPartyHosts += FirstPartyHosts(firstPartyHostsWithHeaderTypes)
                return self
            }

            /// Sets the sampling rate for APM traces created for auto-instrumented `URLSession` requests.
            ///
            /// - Parameter tracingSamplingRate: the sampling rate must be a value between `0.0` and `100.0`. A value of `0.0`
            /// means no trace will be kept, `100.0` means all traces will be kept (default value is `20.0`).
            public func set(tracingSamplingRate: Float) -> Builder {
                configuration.tracingSamplingRate = tracingSamplingRate
                return self
            }

            // MARK: - Features Common Configuration

            /// Sets the default service name associated with data send to Datadog.
            /// NOTE: The `serviceName` can be also overwritten by each `Logger` instance.
            /// - Parameter serviceName: the service name (default value is set to application bundle identifier)
            public func set(serviceName: String) -> Builder {
                configuration.serviceName = serviceName
                return self
            }

            /// Sets the preferred size of batched data uploaded to Datadog servers.
            /// This value impacts the size and number of requests performed by the SDK.
            /// - Parameter batchSize: `.medium` by default.
            public func set(batchSize: BatchSize) -> Builder {
                configuration.batchSize = batchSize
                return self
            }

            /// Sets the preferred frequency of uploading data to Datadog servers.
            /// This value impacts the frequency of performing network requests by the SDK.
            /// - Parameter uploadFrequency: `.average` by default.
            public func set(uploadFrequency: UploadFrequency) -> Builder {
                configuration.uploadFrequency = uploadFrequency
                return self
            }

            /// Sets proxy configuration attributes.
            /// This can be used to a enable a custom proxy for uploading tracked data to Datadog's intake.
            /// - Parameter proxyConfiguration: `nil` by default.
            public func set(proxyConfiguration: [AnyHashable: Any]?) -> Builder {
                configuration.proxyConfiguration = proxyConfiguration
                return self
            }

            /// Sets additional configuration attributes.
            /// This can be used to tweak internal features of the SDK.
            /// - Parameter additionalConfiguration: `[:]` by default.
            public func set(additionalConfiguration: [String: Any]) -> Builder {
                configuration.additionalConfiguration = additionalConfiguration
                return self
            }

            /// Sets data encryption to use for on-disk data persistency.
            /// - Parameter encryption: An encryption object complying with `DataEncryption` protocol.
            public func set(encryption: DataEncryption) -> Builder {
                configuration.encryption = encryption
                return self
            }

            /// Builds `Datadog.Configuration` object.
            public func build() -> Configuration {
                return configuration
            }
        }
    }
}<|MERGE_RESOLUTION|>--- conflicted
+++ resolved
@@ -6,11 +6,6 @@
 
 import Foundation
 import DatadogInternal
-<<<<<<< HEAD
-import DatadogLogs
-=======
-import DatadogRUM
->>>>>>> 2cebe14c
 
 extension Datadog {
     internal struct Constants {
@@ -49,13 +44,6 @@
 
         /// If `DatadogSite` is set, it will override `logsEndpoint` and `tracesEndpoint`.
         private(set) var datadogEndpoint: DatadogSite
-<<<<<<< HEAD
-        /// If `customLogsEndpoint` is set, it will override logs endpoint value configured with `logsEndpoint` and `DatadogSite`.
-        private(set) var customLogsEndpoint: URL?
-=======
-        /// If `customRUMEndpoint` is set, it will override rum endpoint value configured with `rumEndpoint` and `DatadogSite`.
-        private(set) var customRUMEndpoint: URL?
->>>>>>> 2cebe14c
 
         private(set) var serviceName: String?
         private(set) var firstPartyHosts: FirstPartyHosts?
@@ -94,11 +82,6 @@
                     // While `.set(<feature>Endpoint:)` APIs are deprecated, the `datadogEndpoint` default must be `nil`,
                     // so we know the clear user's intent to override deprecated values.
                     datadogEndpoint: .us1,
-<<<<<<< HEAD
-                    customLogsEndpoint: nil,
-=======
-                    customRUMEndpoint: nil,
->>>>>>> 2cebe14c
                     serviceName: nil,
                     firstPartyHosts: nil,
                     tracingSamplingRate: 20.0,
@@ -121,22 +104,6 @@
                 return self
             }
 
-<<<<<<< HEAD
-            /// Sets the custom server endpoint where Logs are sent.
-            ///
-            /// - Parameter endpoint: server endpoint (not set by default)
-            public func set(customLogsEndpoint: URL) -> Builder {
-                configuration.customLogsEndpoint = customLogsEndpoint
-=======
-            /// Sets the custom server endpoint where RUM events are sent.
-            ///
-            /// - Parameter customRUMEndpoint: server endpoint (not set by default)
-            public func set(customRUMEndpoint: URL) -> Builder {
-                configuration.customRUMEndpoint = customRUMEndpoint
->>>>>>> 2cebe14c
-                return self
-            }
-
             /// Sets a custom NTP synchronization interface.
             ///
             /// By default, the Datadog SDK synchronizes with dedicated NTP pools provided by the
