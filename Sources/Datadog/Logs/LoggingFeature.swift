--- conflicted
+++ resolved
@@ -77,59 +77,27 @@
             networkConnectionInfoProvider: NetworkConnectionInfoProviderType,
             uploadQueue: DispatchQueue
         ) {
-            let httpHeaders: HTTPHeaders
-            let uploadConditions: DataUploadConditions
-
-            if let mobileDevice = appContext.mobileDevice { // mobile device
-                httpHeaders = HTTPHeaders(
-                    headers: [
-                        .contentTypeHeader(contentType: .applicationJSON),
-                        .userAgentHeader(for: mobileDevice, appName: appContext.executableName, appVersion: appContext.bundleVersion)
-                    ]
-                )
-                uploadConditions = DataUploadConditions(
-                    batteryStatus: BatteryStatusProvider(mobileDevice: mobileDevice),
-                    networkConnectionInfo: networkConnectionInfoProvider
-                )
-            } else { // other device (i.e. iOS Simulator)
-                httpHeaders = HTTPHeaders(
-                    headers: [
-                        .contentTypeHeader(contentType: .applicationJSON)
-                        // UA http header will default to the one produced by the OS
-                    ]
-                )
-                uploadConditions = DataUploadConditions(
-                    batteryStatus: nil, // uploads do not depend on battery status
-                    networkConnectionInfo: networkConnectionInfoProvider
-                )
-            }
-
-            let dataUploader = DataUploader(
-                urlProvider: logsUploadURLProvider,
-                httpClient: httpClient,
-<<<<<<< HEAD
-                httpHeaders: httpHeaders
+            let httpHeaders = HTTPHeaders(
+                headers: [
+                    .contentTypeHeader(contentType: .applicationJSON),
+                    .userAgentHeader(
+                        appName: configuration.applicationName,
+                        appVersion: configuration.applicationVersion,
+                        device: mobileDevice
+                    )
+                ]
             )
-
-=======
-                httpHeaders: HTTPHeaders(
-                    appName: configuration.applicationName,
-                    appVersion: configuration.applicationVersion,
-                    device: mobileDevice
-                )
-            )
-
-            let uploadQueue = DispatchQueue(
-                label: "com.datadoghq.ios-sdk-logs-upload",
-                target: .global(qos: .utility)
-            )
-
             let uploadConditions = DataUploadConditions(
                 batteryStatus: BatteryStatusProvider(mobileDevice: mobileDevice),
                 networkConnectionInfo: networkConnectionInfoProvider
             )
 
->>>>>>> ca3cc717
+            let dataUploader = DataUploader(
+                urlProvider: logsUploadURLProvider,
+                httpClient: httpClient,
+                httpHeaders: httpHeaders
+            )
+
             self.uploader = DataUploadWorker(
                 queue: uploadQueue,
                 fileReader: storage.reader,
