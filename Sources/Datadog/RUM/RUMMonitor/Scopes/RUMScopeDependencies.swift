/*
 * Unless explicitly stated otherwise all files in this repository are licensed under the Apache License Version 2.0.
 * This product includes software developed at Datadog (https://www.datadoghq.com/).
 * Copyright 2019-2020 Datadog, Inc.
 */

import Foundation

internal typealias RUMSessionListener = (String, Bool) -> Void

/// Dependency container for injecting components to `RUMScopes` hierarchy.
internal struct RUMScopeDependencies {
    struct VitalsReaders {
        let frequency: TimeInterval
        let cpu: SamplingBasedVitalReader
        let memory: SamplingBasedVitalReader
        let refreshRate: ContinuousVitalReader
    }

    let rumApplicationID: String
    let sessionSampler: Sampler
    /// The start time of the application, indicated as SDK init. Measured in device time (without NTP correction).
    let sdkInitDate: Date
    let backgroundEventTrackingEnabled: Bool
    let appStateListener: AppStateListening
    let deviceInfo: RUMDevice
    let osInfo: RUMOperatingSystem
    let userInfoProvider: RUMUserInfoProvider
    let launchTimeProvider: LaunchTimeProviderType
    let connectivityInfoProvider: RUMConnectivityInfoProvider
    let serviceName: String
    let applicationVersion: String
    let sdkVersion: String
    let source: String
    let firstPartyURLsFilter: FirstPartyURLsFilter
    let eventBuilder: RUMEventBuilder
    let eventOutput: RUMEventOutput
    let rumUUIDGenerator: RUMUUIDGenerator
    /// Adjusts RUM events time (device time) to server time.
    let dateCorrector: DateCorrectorType
    /// Integration with Crash Reporting. It updates the crash context with RUM info.
    /// `nil` if Crash Reporting feature is not enabled.
    let crashContextIntegration: RUMWithCrashContextIntegration?
    /// Integration with CIApp tests. It contains the CIApp test context when active.
    let ciTest: RUMCITest?
    /// Produces `RUMViewUpdatesThrottlerType` for each started RUM view scope.
    let viewUpdatesThrottlerFactory: () -> RUMViewUpdatesThrottlerType

    let vitalsReaders: VitalsReaders?
    let onSessionStart: RUMSessionListener?
}

internal extension RUMScopeDependencies {
    init(
        rumFeature: RUMFeature,
        crashReportingFeature: CrashReportingFeature?,
        context: DatadogV1Context,
        telemetry: Telemetry?
    ) {
        self.init(
            rumApplicationID: rumFeature.configuration.applicationID,
            sessionSampler: rumFeature.configuration.sessionSampler,
            sdkInitDate: context.sdkInitDate,
            backgroundEventTrackingEnabled: rumFeature.configuration.backgroundEventTrackingEnabled,
<<<<<<< HEAD
            appStateListener: context.appStateListener,
            userInfoProvider: RUMUserInfoProvider(userInfoProvider: context.userInfoProvider),
            launchTimeProvider: context.launchTimeProvider,
=======
            appStateListener: rumFeature.appStateListener,
            deviceInfo: RUMDevice(
                from: rumFeature.deviceInfoProvider,
                telemetry: rumFeature.telemetry
            ),
            osInfo: RUMOperatingSystem(from: rumFeature.deviceInfoProvider),
            userInfoProvider: RUMUserInfoProvider(userInfoProvider: rumFeature.userInfoProvider),
            launchTimeProvider: rumFeature.launchTimeProvider,
>>>>>>> e98ab54a
            connectivityInfoProvider: RUMConnectivityInfoProvider(
                networkConnectionInfoProvider: context.networkConnectionInfoProvider,
                carrierInfoProvider: context.carrierInfoProvider
            ),
            serviceName: context.service,
            applicationVersion: context.version,
            sdkVersion: context.sdkVersion,
            source: context.source,
            firstPartyURLsFilter: FirstPartyURLsFilter(hosts: rumFeature.configuration.firstPartyHosts),
            eventBuilder: RUMEventBuilder(
                eventsMapper: RUMEventsMapper(
                    viewEventMapper: rumFeature.configuration.viewEventMapper,
                    errorEventMapper: rumFeature.configuration.errorEventMapper,
                    resourceEventMapper: rumFeature.configuration.resourceEventMapper,
                    actionEventMapper: rumFeature.configuration.actionEventMapper,
                    longTaskEventMapper: rumFeature.configuration.longTaskEventMapper,
                    telemetry: telemetry
                )
            ),
            eventOutput: RUMEventFileOutput(
                fileWriter: rumFeature.storage.writer
            ),
            rumUUIDGenerator: rumFeature.configuration.uuidGenerator,
            dateCorrector: context.dateCorrector,
            crashContextIntegration: crashReportingFeature.map { .init(crashReporting: $0) },
            ciTest: CITestIntegration.active?.rumCITest,
            viewUpdatesThrottlerFactory: { RUMViewUpdatesThrottler() },
<<<<<<< HEAD
            vitalCPUReader: VitalCPUReader(telemetry: telemetry),
            vitalMemoryReader: VitalMemoryReader(),
            vitalRefreshRateReader: VitalRefreshRateReader(),
            onSessionStart: rumFeature.configuration.onSessionStart
=======
            vitalsReaders: rumFeature.configuration.vitalsFrequency.map {
                .init(
                    frequency: $0,
                    cpu: VitalCPUReader(telemetry: rumFeature.telemetry),
                    memory: VitalMemoryReader(),
                    refreshRate: VitalRefreshRateReader()
                )
            },
            onSessionStart: rumFeature.onSessionStart
>>>>>>> e98ab54a
        )
    }
}<|MERGE_RESOLUTION|>--- conflicted
+++ resolved
@@ -62,20 +62,14 @@
             sessionSampler: rumFeature.configuration.sessionSampler,
             sdkInitDate: context.sdkInitDate,
             backgroundEventTrackingEnabled: rumFeature.configuration.backgroundEventTrackingEnabled,
-<<<<<<< HEAD
             appStateListener: context.appStateListener,
+            deviceInfo: RUMDevice(
+                from: context.mobileDevice,
+                telemetry: telemetry
+            ),
+            osInfo: RUMOperatingSystem(from: context.mobileDevice),
             userInfoProvider: RUMUserInfoProvider(userInfoProvider: context.userInfoProvider),
             launchTimeProvider: context.launchTimeProvider,
-=======
-            appStateListener: rumFeature.appStateListener,
-            deviceInfo: RUMDevice(
-                from: rumFeature.deviceInfoProvider,
-                telemetry: rumFeature.telemetry
-            ),
-            osInfo: RUMOperatingSystem(from: rumFeature.deviceInfoProvider),
-            userInfoProvider: RUMUserInfoProvider(userInfoProvider: rumFeature.userInfoProvider),
-            launchTimeProvider: rumFeature.launchTimeProvider,
->>>>>>> e98ab54a
             connectivityInfoProvider: RUMConnectivityInfoProvider(
                 networkConnectionInfoProvider: context.networkConnectionInfoProvider,
                 carrierInfoProvider: context.carrierInfoProvider
@@ -103,22 +97,15 @@
             crashContextIntegration: crashReportingFeature.map { .init(crashReporting: $0) },
             ciTest: CITestIntegration.active?.rumCITest,
             viewUpdatesThrottlerFactory: { RUMViewUpdatesThrottler() },
-<<<<<<< HEAD
-            vitalCPUReader: VitalCPUReader(telemetry: telemetry),
-            vitalMemoryReader: VitalMemoryReader(),
-            vitalRefreshRateReader: VitalRefreshRateReader(),
-            onSessionStart: rumFeature.configuration.onSessionStart
-=======
             vitalsReaders: rumFeature.configuration.vitalsFrequency.map {
                 .init(
                     frequency: $0,
-                    cpu: VitalCPUReader(telemetry: rumFeature.telemetry),
+                    cpu: VitalCPUReader(telemetry: telemetry),
                     memory: VitalMemoryReader(),
                     refreshRate: VitalRefreshRateReader()
                 )
             },
-            onSessionStart: rumFeature.onSessionStart
->>>>>>> e98ab54a
+            onSessionStart: rumFeature.configuration.onSessionStart
         )
     }
 }