/*
* Unless explicitly stated otherwise all files in this repository are licensed under the Apache License Version 2.0.
* This product includes software developed at Datadog (https://www.datadoghq.com/).
* Copyright 2019-Present Datadog, Inc.
*/

#import <XCTest/XCTest.h>
@import DatadogObjc;
@import DatadogCrashReporting;

// MARK: - DDDataEncryption

@interface CustomDDDataEncryption: NSObject <DDDataEncryption>
@end

@implementation CustomDDDataEncryption

- (NSData * _Nullable)decryptWithData:(NSData * _Nonnull)data error:(NSError * _Nullable __autoreleasing * _Nullable)error {
    return data;
}

- (NSData * _Nullable)encryptWithData:(NSData * _Nonnull)data error:(NSError * _Nullable __autoreleasing * _Nullable)error {
    return data;
}

@end

// MARK: - Tests

@interface DDConfiguration_apiTests : XCTestCase
@end

/*
 * `DatadogObjc` APIs smoke tests - only check if the interface is available to Objc.
 */
@implementation DDConfiguration_apiTests

#pragma clang diagnostic push
#pragma clang diagnostic ignored "-Wunused-value"

- (void)testDDEndpointAPI {
    [DDEndpoint eu];
    [DDEndpoint eu1];
    [DDEndpoint gov];
    [DDEndpoint us];
    [DDEndpoint us1];
    [DDEndpoint us1];
    [DDEndpoint us1_fed];
    [DDEndpoint us3];
    [DDEndpoint us5];
}

- (void)testDDBatchSizeAPI {
    DDBatchSizeSmall; DDBatchSizeMedium; DDBatchSizeLarge;
}

- (void)testDDUploadFrequencyAPI {
    DDUploadFrequencyRare; DDUploadFrequencyAverage; DDUploadFrequencyFrequent;
}

- (void)testDDConfigurationAPI {
    [DDConfiguration builderWithClientToken:@"" environment:@""];
}

- (void)testDDConfigurationBuilderAPI {
    DDConfigurationBuilder *builder = [DDConfiguration builderWithClientToken:@"" environment:@""];
    [builder enableTracing:YES];
    [builder setWithEndpoint:[DDEndpoint us]];
<<<<<<< HEAD
    [builder setWithCustomLogsEndpoint:[NSURL new]];
=======
    [builder setWithCustomRUMEndpoint:[NSURL new]];
>>>>>>> 2cebe14c
    [builder trackURLSessionWithFirstPartyHosts:[NSSet setWithArray:@[]]];
    [builder setWithTracingSamplingRate:75];
    [builder setWithServiceName:@""];
    [builder setWithBatchSize:DDBatchSizeMedium];
    [builder setWithUploadFrequency:DDUploadFrequencyAverage];
    [builder setWithAdditionalConfiguration:@{}];
    [builder setWithEncryption:[CustomDDDataEncryption new]];

    [builder build];
}

- (void)testDatadogCrashReporterAPI {
    [DDCrashReporter enable];
}

#pragma clang diagnostic pop

@end<|MERGE_RESOLUTION|>--- conflicted
+++ resolved
@@ -66,11 +66,6 @@
     DDConfigurationBuilder *builder = [DDConfiguration builderWithClientToken:@"" environment:@""];
     [builder enableTracing:YES];
     [builder setWithEndpoint:[DDEndpoint us]];
-<<<<<<< HEAD
-    [builder setWithCustomLogsEndpoint:[NSURL new]];
-=======
-    [builder setWithCustomRUMEndpoint:[NSURL new]];
->>>>>>> 2cebe14c
     [builder trackURLSessionWithFirstPartyHosts:[NSSet setWithArray:@[]]];
     [builder setWithTracingSamplingRate:75];
     [builder setWithServiceName:@""];
