/*
 * Unless explicitly stated otherwise all files in this repository are licensed under the Apache License Version 2.0.
 * This product includes software developed at Datadog (https://www.datadoghq.com/).
 * Copyright 2019-Present Datadog, Inc.
 */

import XCTest
@testable import Datadog

// swiftlint:disable multiline_arguments_brackets
class TracerTests: XCTestCase {
    private var core: DatadogCoreProxy! // swiftlint:disable:this implicitly_unwrapped_optional

    override func setUp() {
        super.setUp()
        core = DatadogCoreProxy()
    }

    override func tearDown() {
        core.flushAndTearDown()
        core = nil
        super.tearDown()
    }

    // MARK: - Customizing Tracer

    func testSendingSpanWithDefaultTracer() throws {
        core.context = .mockWith(
            service: "default-service-name",
            env: "custom",
            version: "1.0.0",
            source: "abc",
            sdkVersion: "1.2.3",
            ciAppOrigin: nil,
            applicationBundleIdentifier: "com.datadoghq.ios-sdk"
        )

        let feature: TracingFeature = .mockWith(
            configuration: .mockWith(
                uuidGenerator: RelativeTracingUUIDGenerator(startingFrom: 1),
                dateProvider: RelativeDateProvider(using: .mockDecember15th2019At10AMUTC())
            )
        )
        core.register(feature: feature)

        let tracer = Tracer.initialize(configuration: .init(), in: core)

        let span = tracer.startSpan(operationName: "operation")
        span.finish(at: .mockDecember15th2019At10AMUTC(addingTimeInterval: 0.5))

        let spanMatcher = try core.waitAndReturnSpanMatchers()[0]
        try spanMatcher.assertItFullyMatches(jsonString: """
        {
          "spans": [
            {
              "trace_id": "1",
              "span_id": "2",
              "parent_id": "0",
              "name": "operation",
              "service": "default-service-name",
              "resource": "operation",
              "start": 1576404000000000000,
              "duration": 500000000,
              "error": 0,
              "type": "custom",
              "meta.tracer.version": "1.2.3",
              "meta.version": "1.0.0",
              "meta._dd.source": "abc",
              "metrics._top_level": 1,
              "metrics._sampling_priority_v1": 1
            }
          ],
          "env": "custom"
        }
        """)
    }

    func testSendingSpanWithCustomizedTracer() throws {
        let feature: TracingFeature = .mockAny()
        core.register(feature: feature)

        let tracer = Tracer.initialize(
            configuration: .init(
                serviceName: "custom-service-name",
                sendNetworkInfo: true
            ),
            in: core
        )

        let span = tracer.startSpan(operationName: .mockAny())
        span.finish()

        let spanMatcher = try core.waitAndReturnSpanMatchers()[0]
        XCTAssertEqual(try spanMatcher.serviceName(), "custom-service-name")
        XCTAssertNoThrow(try spanMatcher.meta.networkAvailableInterfaces())
        XCTAssertNoThrow(try spanMatcher.meta.networkConnectionIsExpensive())
        XCTAssertNoThrow(try spanMatcher.meta.networkReachability())
        XCTAssertNoThrow(try spanMatcher.meta.mobileNetworkCarrierAllowsVoIP())
        XCTAssertNoThrow(try spanMatcher.meta.mobileNetworkCarrierISOCountryCode())
        XCTAssertNoThrow(try spanMatcher.meta.mobileNetworkCarrierName())
        XCTAssertNoThrow(try spanMatcher.meta.mobileNetworkCarrierRadioTechnology())
        XCTAssertNoThrow(try spanMatcher.meta.networkConnectionSupportsIPv4())
        XCTAssertNoThrow(try spanMatcher.meta.networkConnectionSupportsIPv6())
        if #available(iOS 13.0, *) {
            XCTAssertNoThrow(try spanMatcher.meta.networkConnectionIsConstrained())
        }
    }

    func testSendingSpanWithGlobalTags() throws {
        let feature: TracingFeature = .mockAny()
        core.register(feature: feature)

        let tracer = Tracer.initialize(
            configuration: .init(
                serviceName: "custom-service-name",
                globalTags: [
                    "globaltag1": "globalValue1",
                    "globaltag2": "globalValue2"
                ]
            ),
            in: core
        )

        let span = tracer.startSpan(operationName: .mockAny())
        span.setTag(key: "globaltag2", value: "overwrittenValue" )
        span.finish()

        let spanMatcher = try core.waitAndReturnSpanMatchers()[0]
        XCTAssertEqual(try spanMatcher.serviceName(), "custom-service-name")
        XCTAssertEqual(try spanMatcher.meta.custom(keyPath: "meta.globaltag1"), "globalValue1")
        XCTAssertEqual(try spanMatcher.meta.custom(keyPath: "meta.globaltag2"), "overwrittenValue")
    }

    // MARK: - Sending Customized Spans

    func testSendingCustomizedSpan() throws {
        let feature: TracingFeature = .mockAny()
        core.register(feature: feature)

        let tracer = Tracer.initialize(configuration: .init(), in: core).dd

        let span = tracer.startSpan(
            operationName: "operation",
            tags: [
                "tag1": "string value",
                "error": true,
                DDTags.resource: "GET /foo.png"
            ],
            startTime: .mockDecember15th2019At10AMUTC()
        )
        span.setTag(key: "tag2", value: 123)
        span.finish(at: .mockDecember15th2019At10AMUTC(addingTimeInterval: 0.5))

        let spanMatcher = try core.waitAndReturnSpanMatchers()[0]
        XCTAssertEqual(try spanMatcher.operationName(), "operation")
        XCTAssertEqual(try spanMatcher.resource(), "GET /foo.png")
        XCTAssertEqual(try spanMatcher.startTime(), 1_576_404_000_000_000_000)
        XCTAssertEqual(try spanMatcher.duration(), 500_000_000)
        XCTAssertEqual(try spanMatcher.isError(), 1)
        XCTAssertEqual(try spanMatcher.meta.custom(keyPath: "meta.tag1"), "string value")
        XCTAssertEqual(try spanMatcher.meta.custom(keyPath: "meta.tag2"), "123")
    }

    func testSendingSpanWithParentAndBaggageItems() throws {
        let feature: TracingFeature = .mockAny()
        core.register(feature: feature)

        let tracer = Tracer.initialize(configuration: .init(), in: core).dd

        let rootSpan = tracer.startSpan(operationName: "root operation")
        let childSpan = tracer.startSpan(operationName: "child operation", childOf: rootSpan.context)
        let grandchildSpan = tracer.startSpan(operationName: "grandchild operation", childOf: childSpan.context)
        rootSpan.setBaggageItem(key: "root-item", value: "foo")
        childSpan.setBaggageItem(key: "child-item", value: "bar")
        grandchildSpan.setBaggageItem(key: "grandchild-item", value: "bizz")

        grandchildSpan.setTag(key: "overwritten", value: "b") // This value "b" coming from a tag...
        grandchildSpan.setBaggageItem(key: "overwritten", value: "a") // ... should overwrite this "a" coming from the baggage item.

        grandchildSpan.finish()
        childSpan.finish()
        rootSpan.finish()

        let spanMatchers = try core.waitAndReturnSpanMatchers()
        let rootMatcher = spanMatchers[2]
        let childMatcher = spanMatchers[1]
        let grandchildMatcher = spanMatchers[0]

        // Assert child-parent relationship

        XCTAssertEqual(try grandchildMatcher.operationName(), "grandchild operation")
        XCTAssertEqual(try grandchildMatcher.traceID(), rootSpan.context.dd.traceID.toString(.hexadecimal))
        XCTAssertEqual(try grandchildMatcher.parentSpanID(), childSpan.context.dd.spanID.toString(.hexadecimal))
        XCTAssertNil(try? grandchildMatcher.metrics.isRootSpan())
        XCTAssertEqual(try grandchildMatcher.meta.custom(keyPath: "meta.root-item"), "foo")
        XCTAssertEqual(try grandchildMatcher.meta.custom(keyPath: "meta.child-item"), "bar")
        XCTAssertEqual(try grandchildMatcher.meta.custom(keyPath: "meta.grandchild-item"), "bizz")
        XCTAssertEqual(try grandchildMatcher.meta.custom(keyPath: "meta.grandchild-item"), "bizz")
        XCTAssertEqual(try grandchildMatcher.meta.custom(keyPath: "meta.overwritten"), "b", "Tags should have higher priority than baggage items")

        XCTAssertEqual(try childMatcher.operationName(), "child operation")
        XCTAssertEqual(try childMatcher.traceID(), rootSpan.context.dd.traceID.toString(.hexadecimal))
        XCTAssertEqual(try childMatcher.parentSpanID(), rootSpan.context.dd.spanID.toString(.hexadecimal))
        XCTAssertNil(try? childMatcher.metrics.isRootSpan())
        XCTAssertEqual(try childMatcher.meta.custom(keyPath: "meta.root-item"), "foo")
        XCTAssertEqual(try childMatcher.meta.custom(keyPath: "meta.child-item"), "bar")
        XCTAssertNil(try? childMatcher.meta.custom(keyPath: "meta.grandchild-item"))

        XCTAssertEqual(try rootMatcher.operationName(), "root operation")
        XCTAssertEqual(try rootMatcher.parentSpanID(), "0")
        XCTAssertEqual(try rootMatcher.metrics.isRootSpan(), 1)
        XCTAssertEqual(try rootMatcher.meta.custom(keyPath: "meta.root-item"), "foo")
        XCTAssertNil(try? rootMatcher.meta.custom(keyPath: "meta.child-item"))
        XCTAssertNil(try? rootMatcher.meta.custom(keyPath: "meta.grandchild-item"))

        // Assert timing constraints

        XCTAssertGreaterThan(try grandchildMatcher.startTime(), try childMatcher.startTime())
        XCTAssertGreaterThan(try childMatcher.startTime(), try rootMatcher.startTime())
        XCTAssertLessThan(try grandchildMatcher.duration(), try childMatcher.duration())
        XCTAssertLessThan(try childMatcher.duration(), try rootMatcher.duration())
    }

    func testSendingSpanWithActiveSpanAsAParent() throws {
        let feature: TracingFeature = .mockAny()
        core.register(feature: feature)

        let tracer = Tracer.initialize(configuration: .init(), in: core).dd
        let queue1 = DispatchQueue(label: "\(#function)-queue1")
        let queue2 = DispatchQueue(label: "\(#function)-queue2")

        let rootSpan = tracer.startSpan(operationName: "root operation").setActive()

        queue1.sync {
            let child1Span = tracer.startSpan(operationName: "child 1 operation")
            child1Span.finish()
        }

        queue2.sync {
            let child2Span = tracer.startSpan(operationName: "child 2 operation")
            child2Span.finish()
        }

        rootSpan.finish()

        let spanMatchers = try core.waitAndReturnSpanMatchers()
        let rootMatcher = spanMatchers[2]
        let child1Matcher = spanMatchers[1]
        let child2Matcher = spanMatchers[0]

        XCTAssertEqual(try rootMatcher.parentSpanID(), "0")
        XCTAssertEqual(try child1Matcher.parentSpanID(), try rootMatcher.spanID())
        XCTAssertEqual(try child2Matcher.parentSpanID(), try rootMatcher.spanID())
    }

    func testSendingSpansWithNoParent() throws {
        let expectation = self.expectation(description: "Complete 2 fake API requests")
        expectation.expectedFulfillmentCount = 2

        let feature: TracingFeature = .mockAny()
        core.register(feature: feature)

        let tracer = Tracer.initialize(configuration: .init(), in: core).dd
        let queue = DispatchQueue(label: "\(#function)-queue")

        func makeAPIRequest(completion: @escaping () -> Void) {
            queue.asyncAfter(deadline: .now() + 0.1) {
                completion()
                expectation.fulfill()
            }
        }

        let request1Span = tracer.startSpan(operationName: "/resource/1")
        makeAPIRequest {
            request1Span.finish()
        }

        let request2Span = tracer.startSpan(operationName: "/resource/2")
        makeAPIRequest {
            request2Span.finish()
        }
        tracer.activeSpan?.finish()

        waitForExpectations(timeout: 5)
        let spanMatchers = try core.waitAndReturnSpanMatchers()
        XCTAssertEqual(try spanMatchers[0].parentSpanID(), "0")
        XCTAssertEqual(try spanMatchers[1].parentSpanID(), "0")
    }

    func testStartingRootActiveSpanInAsynchronousJobs() throws {
        let expectation = self.expectation(description: "Complete 2 fake API requests")
        expectation.expectedFulfillmentCount = 2

        let feature: TracingFeature = .mockAny()
        core.register(feature: feature)

        let tracer = Tracer.initialize(configuration: .init(), in: core)
        let queue = DispatchQueue(label: "\(#function)")

        func makeFakeAPIRequest(on queue: DispatchQueue, completion: @escaping () -> Void) {
            let requestSpan = tracer.startRootSpan(operationName: "request").setActive()
            queue.asyncAfter(deadline: .now() + 0.1) {
                let responseDecodingSpan = tracer.startSpan(operationName: "response decoding")
                responseDecodingSpan.finish()
                requestSpan.finish()
                completion()
                expectation.fulfill()
            }
        }
        makeFakeAPIRequest(on: queue) {}
        makeFakeAPIRequest(on: queue) {}

        waitForExpectations(timeout: 5)
        let spanMatchers = try core.waitAndReturnSpanMatchers()
        let response1Matcher = spanMatchers[0]
        let request1Matcher = spanMatchers[1]
        let response2Matcher = spanMatchers[2]
        let request2Matcher = spanMatchers[3]

        XCTAssertEqual(try response1Matcher.parentSpanID(), try request1Matcher.spanID())
        XCTAssertEqual(try request1Matcher.parentSpanID(), "0")
        XCTAssertEqual(try response2Matcher.parentSpanID(), try request2Matcher.spanID())
        XCTAssertEqual(try request2Matcher.parentSpanID(), "0")
    }

    // MARK: - Sending user info

    func testSendingUserInfo() throws {
        core.context = .mockWith(
            userInfo: .empty
        )

        let feature: TracingFeature = .mockAny()
        core.register(feature: feature)

        let tracer = Tracer.initialize(configuration: .init(), in: core).dd

        tracer.startSpan(operationName: "span with no user info").finish()
        tracer.queue.sync {} // wait for processing the span event in `DDSpan`

        core.context.userInfo = UserInfo(id: "abc-123", name: "Foo", email: nil, extraInfo: [:])
        tracer.startSpan(operationName: "span with user `id` and `name`").finish()
        tracer.queue.sync {}

        core.context.userInfo = UserInfo(
            id: "abc-123",
            name: "Foo",
            email: "foo@example.com",
            extraInfo: [
                "str": "value",
                "int": 11_235,
                "bool": true
            ]
        )
        tracer.startSpan(operationName: "span with user `id`, `name`, `email` and `extraInfo`").finish()
        tracer.queue.sync {}

        core.context.userInfo = .empty
        tracer.startSpan(operationName: "span with no user info").finish()

        let spanMatchers = try core.waitAndReturnSpanMatchers()
        XCTAssertNil(try? spanMatchers[0].meta.userID())
        XCTAssertNil(try? spanMatchers[0].meta.userName())
        XCTAssertNil(try? spanMatchers[0].meta.userEmail())

        XCTAssertEqual(try spanMatchers[1].meta.userID(), "abc-123")
        XCTAssertEqual(try spanMatchers[1].meta.userName(), "Foo")
        XCTAssertNil(try? spanMatchers[1].meta.userEmail())

        XCTAssertEqual(try spanMatchers[2].meta.userID(), "abc-123")
        XCTAssertEqual(try spanMatchers[2].meta.userName(), "Foo")
        XCTAssertEqual(try spanMatchers[2].meta.userEmail(), "foo@example.com")
        XCTAssertEqual(try spanMatchers[2].meta.custom(keyPath: "meta.usr.str"), "value")
        XCTAssertEqual(try spanMatchers[2].meta.custom(keyPath: "meta.usr.int"), "11235")
        XCTAssertEqual(try spanMatchers[2].meta.custom(keyPath: "meta.usr.bool"), "true")

        XCTAssertNil(try? spanMatchers[3].meta.userID())
        XCTAssertNil(try? spanMatchers[3].meta.userName())
        XCTAssertNil(try? spanMatchers[3].meta.userEmail())
    }

    // MARK: - Sending carrier info

    func testSendingCarrierInfoWhenEnteringAndLeavingCellularServiceRange() throws {
        core.context = .mockWith(
            carrierInfo: nil
        )

        let feature: TracingFeature = .mockAny()
        core.register(feature: feature)

        let tracer = Tracer.initialize(
            configuration: .init(sendNetworkInfo: true),
            in: core
        ).dd

        // simulate entering cellular service range
        core.context.carrierInfo = .mockWith(
            carrierName: "Carrier",
            carrierISOCountryCode: "US",
            carrierAllowsVOIP: true,
            radioAccessTechnology: .LTE
        )

        tracer.startSpan(operationName: "span with carrier info").finish()
        tracer.queue.sync {} // wait for processing the span event in `DDSpan`

        // simulate leaving cellular service range
        core.context.carrierInfo = nil

        tracer.startSpan(operationName: "span with no carrier info").finish()

        let spanMatchers = try core.waitAndReturnSpanMatchers()
        XCTAssertEqual(try spanMatchers[0].meta.mobileNetworkCarrierName(), "Carrier")
        XCTAssertEqual(try spanMatchers[0].meta.mobileNetworkCarrierISOCountryCode(), "US")
        XCTAssertEqual(try spanMatchers[0].meta.mobileNetworkCarrierRadioTechnology(), "LTE")
        XCTAssertEqual(try spanMatchers[0].meta.mobileNetworkCarrierAllowsVoIP(), "1")

        XCTAssertNil(try? spanMatchers[1].meta.mobileNetworkCarrierName())
        XCTAssertNil(try? spanMatchers[1].meta.mobileNetworkCarrierISOCountryCode())
        XCTAssertNil(try? spanMatchers[1].meta.mobileNetworkCarrierRadioTechnology())
        XCTAssertNil(try? spanMatchers[1].meta.mobileNetworkCarrierAllowsVoIP())
    }

    // MARK: - Sending network info

    func testSendingNetworkConnectionInfoWhenReachabilityChanges() throws {
        core.context = .mockWith(networkConnectionInfo: nil)

        let feature: TracingFeature = .mockAny()
        core.register(feature: feature)

        let tracer = Tracer.initialize(
            configuration: .init(sendNetworkInfo: true),
            in: core
        ).dd

        // simulate reachable network
        core.context.networkConnectionInfo = .mockWith(
            reachability: .yes,
            availableInterfaces: [.wifi, .cellular],
            supportsIPv4: true,
            supportsIPv6: true,
            isExpensive: true,
            isConstrained: true
        )

        tracer.startSpan(operationName: "online span").finish()
        tracer.queue.sync {} // wait for processing the span event in `DDSpan`

        // simulate unreachable network
        core.context.networkConnectionInfo = .mockWith(
            reachability: .no,
            availableInterfaces: [],
            supportsIPv4: false,
            supportsIPv6: false,
            isExpensive: false,
            isConstrained: false
        )

        tracer.startSpan(operationName: "offline span").finish()

        let spanMatchers = try core.waitAndReturnSpanMatchers()
        XCTAssertEqual(try spanMatchers[0].meta.networkReachability(), "yes")
        XCTAssertEqual(try spanMatchers[0].meta.networkAvailableInterfaces(), "wifi+cellular")
        XCTAssertEqual(try spanMatchers[0].meta.networkConnectionIsConstrained(), "1")
        XCTAssertEqual(try spanMatchers[0].meta.networkConnectionIsExpensive(), "1")
        XCTAssertEqual(try spanMatchers[0].meta.networkConnectionSupportsIPv4(), "1")
        XCTAssertEqual(try spanMatchers[0].meta.networkConnectionSupportsIPv6(), "1")

        XCTAssertEqual(try? spanMatchers[1].meta.networkReachability(), "no")
        XCTAssertNil(try? spanMatchers[1].meta.networkAvailableInterfaces())
        XCTAssertEqual(try spanMatchers[1].meta.networkConnectionIsConstrained(), "0")
        XCTAssertEqual(try spanMatchers[1].meta.networkConnectionIsExpensive(), "0")
        XCTAssertEqual(try spanMatchers[1].meta.networkConnectionSupportsIPv4(), "0")
        XCTAssertEqual(try spanMatchers[1].meta.networkConnectionSupportsIPv6(), "0")
    }

    // MARK: - Sending tags

    func testSendingSpanTagsOfDifferentEncodableValues() throws {
        let feature: TracingFeature = .mockAny()
        core.register(feature: feature)

        let tracer = Tracer.initialize(configuration: .init(), in: core).dd

        let span = tracer.startSpan(operationName: "operation", tags: [:], startTime: .mockDecember15th2019At10AMUTC())

        // string literal
        span.setTag(key: "string", value: "hello")

        // boolean literal
        span.setTag(key: "bool", value: true)

        // integer literal
        span.setTag(key: "int", value: 10)

        // Typed 8-bit unsigned Integer
        span.setTag(key: "uint-8", value: UInt8(10))

        // double-precision, floating-point value
        span.setTag(key: "double", value: 10.5)

        // array of `Encodable` integer
        span.setTag(key: "array-of-int", value: [1, 2, 3])

        // dictionary of `Encodable` date types
        span.setTag(key: "dictionary-with-date", value: [
            "date": Date.mockDecember15th2019At10AMUTC(),
        ])

        struct Person: Codable {
            let name: String
            let age: Int
            let nationality: String
        }

        // custom `Encodable` structure
        span.setTag(key: "person", value: Person(name: "Adam", age: 30, nationality: "Polish"))

        // nested string literal
        span.setTag(key: "nested.string", value: "hello")

        // URL
        span.setTag(key: "url", value: URL(string: "https://example.com/image.png")!)

        span.finish(at: .mockDecember15th2019At10AMUTC(addingTimeInterval: 0.5))

        let spanMatcher = try core.waitAndReturnSpanMatchers()[0]
        XCTAssertEqual(try spanMatcher.operationName(), "operation")
        XCTAssertEqual(try spanMatcher.meta.custom(keyPath: "meta.string"), "hello")
        XCTAssertEqual(try spanMatcher.meta.custom(keyPath: "meta.bool"), "true")
        XCTAssertEqual(try spanMatcher.meta.custom(keyPath: "meta.int"), "10")
        XCTAssertEqual(try spanMatcher.meta.custom(keyPath: "meta.uint-8"), "10")
        XCTAssertEqual(try spanMatcher.meta.custom(keyPath: "meta.double"), "10.5")
        XCTAssertEqual(try spanMatcher.meta.custom(keyPath: "meta.array-of-int"), "[1,2,3]")
        XCTAssertEqual(
            try spanMatcher.meta.custom(keyPath: "meta.dictionary-with-date"),
            #"{"date":"2019-12-15T10:00:00.000Z"}"#
        )
        XCTAssertEqual(
            try spanMatcher.meta.custom(keyPath: "meta.person"),
            #"{"name":"Adam","age":30,"nationality":"Polish"}"#
        )
        XCTAssertEqual(try spanMatcher.meta.custom(keyPath: "meta.nested.string"), "hello")
        XCTAssertEqual(try spanMatcher.meta.custom(keyPath: "meta.url"), "https://example.com/image.png")
    }

    // MARK: - Integration With Logging Feature

    func testSendingSpanLogs() throws {
<<<<<<< HEAD
        let logging: LoggingFeature = .mockAny()
=======
        let logging: LoggingFeature = .mockByRecordingLogMatchers(
            messageReceiver: LogMessageReceiver.mockAny()
        )
>>>>>>> 919ebef1
        core.register(feature: logging)

        let tracing: TracingFeature = .mockAny()
        core.register(feature: tracing)

        let tracer = Tracer.initialize(configuration: .init(), in: core)

        let span = tracer.startSpan(operationName: "operation", startTime: .mockDecember15th2019At10AMUTC())
        span.log(fields: [OTLogFields.message: "hello", "custom.field": "value"])
        span.log(fields: [OTLogFields.event: "error", OTLogFields.errorKind: "Swift error", OTLogFields.message: "Ops!"])

        let logMatchers = try core.waitAndReturnLogMatchers()

        let regularLogMatcher = logMatchers[0]
        let errorLogMatcher = logMatchers[1]

        regularLogMatcher.assertStatus(equals: "info")
        regularLogMatcher.assertMessage(equals: "hello")
        regularLogMatcher.assertValue(forKey: "dd.trace_id", equals: span.context.dd.traceID.toString(.decimal))
        regularLogMatcher.assertValue(forKey: "dd.span_id", equals: span.context.dd.spanID.toString(.decimal))
        regularLogMatcher.assertValue(forKey: "custom.field", equals: "value")

        errorLogMatcher.assertStatus(equals: "error")
        errorLogMatcher.assertValue(forKey: "event", equals: "error")
        errorLogMatcher.assertValue(forKey: "error.kind", equals: "Swift error")
        errorLogMatcher.assertValue(forKey: "error.message", equals: "Ops!")
        errorLogMatcher.assertMessage(equals: "Ops!")
        errorLogMatcher.assertValue(forKey: "dd.trace_id", equals: span.context.dd.traceID.toString(.decimal))
        errorLogMatcher.assertValue(forKey: "dd.span_id", equals: span.context.dd.spanID.toString(.decimal))
    }

    func testSendingSpanLogsWithErrorFromArguments() throws {
<<<<<<< HEAD
        let logging: LoggingFeature = .mockAny()
=======
        let logging: LoggingFeature = .mockByRecordingLogMatchers(
            messageReceiver: LogMessageReceiver.mockAny()
        )
>>>>>>> 919ebef1
        core.register(feature: logging)

        let tracing: TracingFeature = .mockAny()
        core.register(feature: tracing)

        let tracer = Tracer.initialize(configuration: .init(), in: core)

        let span = tracer.startSpan(operationName: "operation", startTime: .mockDecember15th2019At10AMUTC())
        span.log(fields: [OTLogFields.message: "hello", "custom.field": "value"])
        span.setError(kind: "Swift error", message: "Ops!")

        let logMatchers = try core.waitAndReturnLogMatchers()
        let errorLogMatcher = logMatchers[1]

        errorLogMatcher.assertStatus(equals: "error")
        errorLogMatcher.assertValue(forKey: "event", equals: "error")
        errorLogMatcher.assertValue(forKey: "error.kind", equals: "Swift error")
        errorLogMatcher.assertValue(forKey: "error.message", equals: "Ops!")
        errorLogMatcher.assertMessage(equals: "Ops!")
        errorLogMatcher.assertValue(forKey: "dd.trace_id", equals: span.context.dd.traceID.toString(.decimal))
        errorLogMatcher.assertValue(forKey: "dd.span_id", equals: span.context.dd.spanID.toString(.decimal))
    }

    func testSendingSpanLogsWithErrorFromNSError() throws {
<<<<<<< HEAD
        let logging: LoggingFeature = .mockAny()
=======
        let logging: LoggingFeature = .mockByRecordingLogMatchers(
            messageReceiver: LogMessageReceiver.mockAny()
        )
>>>>>>> 919ebef1
        core.register(feature: logging)

        let tracing: TracingFeature = .mockAny()
        core.register(feature: tracing)

        let tracer = Tracer.initialize(configuration: .init(), in: core)

        let span = tracer.startSpan(operationName: "operation", startTime: .mockDecember15th2019At10AMUTC())
        span.log(fields: [OTLogFields.message: "hello", "custom.field": "value"])
        let error = NSError(
            domain: "Tracer",
            code: 1,
            userInfo: [NSLocalizedDescriptionKey: "Ops!"]
        )
        span.setError(error)

        let logMatchers = try core.waitAndReturnLogMatchers()

        let errorLogMatcher = logMatchers[1]

        errorLogMatcher.assertStatus(equals: "error")
        errorLogMatcher.assertValue(forKey: "event", equals: "error")
        errorLogMatcher.assertValue(forKey: "error.kind", equals: "Tracer - 1")
        errorLogMatcher.assertValue(forKey: "error.message", equals: "Ops!")
        errorLogMatcher.assertMessage(equals: "Ops!")
        errorLogMatcher.assertValue(forKey: "dd.trace_id", equals: span.context.dd.traceID.toString(.decimal))
        errorLogMatcher.assertValue(forKey: "dd.span_id", equals: span.context.dd.spanID.toString(.decimal))
    }

    func testSendingSpanLogsWithErrorFromSwiftError() throws {
<<<<<<< HEAD
        let logging: LoggingFeature = .mockAny()
=======
        let logging: LoggingFeature = .mockByRecordingLogMatchers(
            messageReceiver: LogMessageReceiver.mockAny()
        )
>>>>>>> 919ebef1
        core.register(feature: logging)

        let tracing: TracingFeature = .mockAny()
        core.register(feature: tracing)

        let tracer = Tracer.initialize(configuration: .init(), in: core)

        let span = tracer.startSpan(operationName: "operation", startTime: .mockDecember15th2019At10AMUTC())
        span.log(fields: [OTLogFields.message: "hello", "custom.field": "value"])
        span.setError(ErrorMock("Ops!"))

        let logMatchers = try core.waitAndReturnLogMatchers()

        let errorLogMatcher = logMatchers[1]

        errorLogMatcher.assertStatus(equals: "error")
        errorLogMatcher.assertValue(forKey: "event", equals: "error")
        errorLogMatcher.assertValue(forKey: "error.kind", equals: "ErrorMock")
        errorLogMatcher.assertValue(forKey: "error.message", equals: "Ops!")
        errorLogMatcher.assertMessage(equals: "Ops!")
        errorLogMatcher.assertValue(forKey: "dd.trace_id", equals: span.context.dd.traceID.toString(.decimal))
        errorLogMatcher.assertValue(forKey: "dd.span_id", equals: span.context.dd.spanID.toString(.decimal))
    }

    // MARK: - Integration With RUM Feature

    // TODO: RUMM-2843 [V2 regression] RUM context is not associated with span started on caller thread
//    func testGivenBundlingWithRUMEnabledAndRUMMonitorRegistered_whenSendingSpan_itContainsCurrentRUMContext() throws {
//        let tracing: TracingFeature = .mockAny()
//        core.register(feature: tracing)
//
//        let rum: RUMFeature = .mockAny()
//        core.register(feature: rum)
//
//        // given
//        Global.sharedTracer = Tracer.initialize(configuration: .init(), in: core).dd
//        defer { Global.sharedTracer = DDNoopTracer() }
//        Global.rum = RUMMonitor.initialize(in: core)
//        Global.rum.startView(viewController: mockView)
//        defer { Global.rum = DDNoopRUMMonitor() }
//
//        // when
//        let span = Global.sharedTracer.startSpan(operationName: "operation", tags: [:], startTime: Date())
//        span.finish()
//
//        // then
//        let spanMatcher = try core.waitAndReturnSpanMatchers()[0]
//        XCTAssertEqual(
//            try spanMatcher.meta.custom(keyPath: "meta.\(RUMContextAttributes.applicationID)"),
//            rum.configuration.applicationID
//        )
//        XCTAssertValidRumUUID(try spanMatcher.meta.custom(keyPath: "meta.\(RUMContextAttributes.sessionID)"))
//        XCTAssertValidRumUUID(try spanMatcher.meta.custom(keyPath: "meta.\(RUMContextAttributes.viewID)"))
//    }

    // MARK: - Injecting span context into carrier

    func testItInjectsSpanContextWithHTTPHeadersWriter() {
        let tracer: Tracer = .mockAny(in: PassthroughCoreMock())
        let spanContext1 = DDSpanContext(traceID: 1, spanID: 2, parentSpanID: .mockAny(), baggageItems: .mockAny())
        let spanContext2 = DDSpanContext(traceID: 3, spanID: 4, parentSpanID: .mockAny(), baggageItems: .mockAny())

        let httpHeadersWriter = HTTPHeadersWriter(sampler: .mockKeepAll())
        XCTAssertEqual(httpHeadersWriter.tracePropagationHTTPHeaders, [:])

        // When
        tracer.inject(spanContext: spanContext1, writer: httpHeadersWriter)

        // Then
        let expectedHTTPHeaders1 = [
            "x-datadog-trace-id": "1",
            "x-datadog-parent-id": "2",
            "x-datadog-sampling-priority": "1",
        ]
        XCTAssertEqual(httpHeadersWriter.tracePropagationHTTPHeaders, expectedHTTPHeaders1)

        // When
        tracer.inject(spanContext: spanContext2, writer: httpHeadersWriter)

        // Then
        let expectedHTTPHeaders2 = [
            "x-datadog-trace-id": "3",
            "x-datadog-parent-id": "4",
            "x-datadog-sampling-priority": "1",
        ]
        XCTAssertEqual(httpHeadersWriter.tracePropagationHTTPHeaders, expectedHTTPHeaders2)
    }

    func testItInjectsSpanContextWithOTelHTTPHeadersWriter_usingMultipleHeaders() {
        let tracer: Tracer = .mockAny(in: PassthroughCoreMock())
        let spanContext1 = DDSpanContext(traceID: 1, spanID: 2, parentSpanID: 3, baggageItems: .mockAny())
        let spanContext2 = DDSpanContext(traceID: 4, spanID: 5, parentSpanID: 6, baggageItems: .mockAny())
        let spanContext3 = DDSpanContext(traceID: 77, spanID: 88, parentSpanID: nil, baggageItems: .mockAny())

        let httpHeadersWriter = OTelHTTPHeadersWriter(sampler: .mockKeepAll(), injectEncoding: .multiple)
        XCTAssertEqual(httpHeadersWriter.tracePropagationHTTPHeaders, [:])

        // When
        tracer.inject(spanContext: spanContext1, writer: httpHeadersWriter)

        // Then
        let expectedHTTPHeaders1 = [
            "X-B3-TraceId": "00000000000000000000000000000001",
            "X-B3-SpanId": "0000000000000002",
            "X-B3-Sampled": "1",
            "X-B3-ParentSpanId": "0000000000000003"
        ]
        XCTAssertEqual(httpHeadersWriter.tracePropagationHTTPHeaders, expectedHTTPHeaders1)

        // When
        tracer.inject(spanContext: spanContext2, writer: httpHeadersWriter)

        // Then
        let expectedHTTPHeaders2 = [
            "X-B3-TraceId": "00000000000000000000000000000004",
            "X-B3-SpanId": "0000000000000005",
            "X-B3-Sampled": "1",
            "X-B3-ParentSpanId": "0000000000000006"
        ]
        XCTAssertEqual(httpHeadersWriter.tracePropagationHTTPHeaders, expectedHTTPHeaders2)

        // When
        tracer.inject(spanContext: spanContext3, writer: httpHeadersWriter)

        // Then
        let expectedHTTPHeaders3 = [
            "X-B3-TraceId": "0000000000000000000000000000004d",
            "X-B3-SpanId": "0000000000000058",
            "X-B3-Sampled": "1"
        ]
        XCTAssertEqual(httpHeadersWriter.tracePropagationHTTPHeaders, expectedHTTPHeaders3)
    }

    func testItInjectsSpanContextWithOTelHTTPHeadersWriter_usingSingleHeader() {
        let tracer: Tracer = .mockAny(in: PassthroughCoreMock())
        let spanContext1 = DDSpanContext(traceID: 1, spanID: 2, parentSpanID: 3, baggageItems: .mockAny())
        let spanContext2 = DDSpanContext(traceID: 4, spanID: 5, parentSpanID: 6, baggageItems: .mockAny())
        let spanContext3 = DDSpanContext(traceID: 77, spanID: 88, parentSpanID: nil, baggageItems: .mockAny())

        let httpHeadersWriter = OTelHTTPHeadersWriter(sampler: .mockKeepAll(), injectEncoding: .single)
        XCTAssertEqual(httpHeadersWriter.tracePropagationHTTPHeaders, [:])

        // When
        tracer.inject(spanContext: spanContext1, writer: httpHeadersWriter)

        // Then
        let expectedHTTPHeaders1 = [
            "b3": "00000000000000000000000000000001-0000000000000002-1-0000000000000003"
        ]
        XCTAssertEqual(httpHeadersWriter.tracePropagationHTTPHeaders, expectedHTTPHeaders1)

        // When
        tracer.inject(spanContext: spanContext2, writer: httpHeadersWriter)

        // Then
        let expectedHTTPHeaders2 = [
            "b3": "00000000000000000000000000000004-0000000000000005-1-0000000000000006"
        ]
        XCTAssertEqual(httpHeadersWriter.tracePropagationHTTPHeaders, expectedHTTPHeaders2)

        // When
        tracer.inject(spanContext: spanContext3, writer: httpHeadersWriter)

        // Then
        let expectedHTTPHeaders3 = [
            "b3": "0000000000000000000000000000004d-0000000000000058-1"
        ]
        XCTAssertEqual(httpHeadersWriter.tracePropagationHTTPHeaders, expectedHTTPHeaders3)
    }

    func testItInjectsRejectedSpanContextWithOTelHTTPHeadersWriter_usingSingleHeader() {
        let tracer: Tracer = .mockAny(in: PassthroughCoreMock())
        let spanContext = DDSpanContext(traceID: 1, spanID: 2, parentSpanID: .mockAny(), baggageItems: .mockAny())

        let httpHeadersWriter = OTelHTTPHeadersWriter(sampler: .mockRejectAll())
        XCTAssertEqual(httpHeadersWriter.tracePropagationHTTPHeaders, [:])

        // When
        tracer.inject(spanContext: spanContext, writer: httpHeadersWriter)

        // Then
        let expectedHTTPHeaders = [
            "b3": "0"
        ]
        XCTAssertEqual(httpHeadersWriter.tracePropagationHTTPHeaders, expectedHTTPHeaders)
    }

    func testItInjectsRejectedSpanContextWithOTelHTTPHeadersWriter_usingMultipleHeader() {
        let tracer: Tracer = .mockAny(in: PassthroughCoreMock())
        let spanContext = DDSpanContext(traceID: 1, spanID: 2, parentSpanID: .mockAny(), baggageItems: .mockAny())

        let httpHeadersWriter = OTelHTTPHeadersWriter(sampler: .mockRejectAll(), injectEncoding: .multiple)
        XCTAssertEqual(httpHeadersWriter.tracePropagationHTTPHeaders, [:])

        // When
        tracer.inject(spanContext: spanContext, writer: httpHeadersWriter)

        // Then
        let expectedHTTPHeaders = [
            "X-B3-Sampled": "0"
        ]
        XCTAssertEqual(httpHeadersWriter.tracePropagationHTTPHeaders, expectedHTTPHeaders)
    }

    func testItInjectsSpanContextWithW3CHTTPHeadersWriter() {
        let tracer: Tracer = .mockAny(in: PassthroughCoreMock())
        let spanContext1 = DDSpanContext(traceID: 1, spanID: 2, parentSpanID: 3, baggageItems: .mockAny())
        let spanContext2 = DDSpanContext(traceID: 4, spanID: 5, parentSpanID: 6, baggageItems: .mockAny())
        let spanContext3 = DDSpanContext(traceID: 77, spanID: 88, parentSpanID: nil, baggageItems: .mockAny())

        let httpHeadersWriter = W3CHTTPHeadersWriter(sampler: .mockKeepAll())
        XCTAssertEqual(httpHeadersWriter.tracePropagationHTTPHeaders, [:])

        // When
        tracer.inject(spanContext: spanContext1, writer: httpHeadersWriter)

        // Then
        let expectedHTTPHeaders1 = [
            "traceparent": "00-00000000000000000000000000000001-0000000000000002-01"
        ]
        XCTAssertEqual(httpHeadersWriter.tracePropagationHTTPHeaders, expectedHTTPHeaders1)

        // When
        tracer.inject(spanContext: spanContext2, writer: httpHeadersWriter)

        // Then
        let expectedHTTPHeaders2 = [
            "traceparent": "00-00000000000000000000000000000004-0000000000000005-01"
        ]
        XCTAssertEqual(httpHeadersWriter.tracePropagationHTTPHeaders, expectedHTTPHeaders2)

        // When
        tracer.inject(spanContext: spanContext3, writer: httpHeadersWriter)

        // Then
        let expectedHTTPHeaders3 = [
            "traceparent": "00-0000000000000000000000000000004d-0000000000000058-01"
        ]
        XCTAssertEqual(httpHeadersWriter.tracePropagationHTTPHeaders, expectedHTTPHeaders3)
    }

    func testItInjectsRejectedSpanContextWithW3CHTTPHeadersWriter() {
        let tracer: Tracer = .mockAny(in: PassthroughCoreMock())
        let spanContext = DDSpanContext(traceID: 1, spanID: 2, parentSpanID: .mockAny(), baggageItems: .mockAny())

        let httpHeadersWriter = W3CHTTPHeadersWriter(sampler: .mockRejectAll())
        XCTAssertEqual(httpHeadersWriter.tracePropagationHTTPHeaders, [:])

        // When
        tracer.inject(spanContext: spanContext, writer: httpHeadersWriter)

        // Then
        let expectedHTTPHeaders = [
            "traceparent": "00-00000000000000000000000000000001-0000000000000002-00"
        ]
        XCTAssertEqual(httpHeadersWriter.tracePropagationHTTPHeaders, expectedHTTPHeaders)
    }

    func testItInjectsRejectedSpanContextWithHTTPHeadersWriter() {
        let tracer: Tracer = .mockAny(in: PassthroughCoreMock())
        let spanContext = DDSpanContext(traceID: 1, spanID: 2, parentSpanID: .mockAny(), baggageItems: .mockAny())

        let httpHeadersWriter = HTTPHeadersWriter(sampler: .mockRejectAll())
        XCTAssertEqual(httpHeadersWriter.tracePropagationHTTPHeaders, [:])

        // When
        tracer.inject(spanContext: spanContext, writer: httpHeadersWriter)

        // Then
        let expectedHTTPHeaders = [
            "x-datadog-sampling-priority": "0",
        ]
        XCTAssertEqual(httpHeadersWriter.tracePropagationHTTPHeaders, expectedHTTPHeaders)
    }

    func testItExtractsSpanContextWithHTTPHeadersReader() {
        let tracer: Tracer = .mockAny(in: PassthroughCoreMock())
        let injectedSpanContext = DDSpanContext(traceID: 1, spanID: 2, parentSpanID: .mockAny(), baggageItems: .mockAny())

        let httpHeadersWriter = HTTPHeadersWriter(sampler: .mockKeepAll())
        tracer.inject(spanContext: injectedSpanContext, writer: httpHeadersWriter)

        let httpHeadersReader = HTTPHeadersReader(
            httpHeaderFields: httpHeadersWriter.tracePropagationHTTPHeaders
        )
        let extractedSpanContext = tracer.extract(reader: httpHeadersReader)

        XCTAssertEqual(extractedSpanContext?.dd.traceID, injectedSpanContext.dd.traceID)
        XCTAssertEqual(extractedSpanContext?.dd.spanID, injectedSpanContext.dd.spanID)
        XCTAssertNil(extractedSpanContext?.dd.parentSpanID)
    }

    func testItExtractsSpanContextWithOTelHTTPHeadersReader_forMultipleHeaders() {
        let tracer: Tracer = .mockAny(in: PassthroughCoreMock())
        let injectedSpanContext = DDSpanContext(traceID: 1, spanID: 2, parentSpanID: 3, baggageItems: .mockAny())

        let httpHeadersWriter = OTelHTTPHeadersWriter(sampler: .mockKeepAll(), injectEncoding: .multiple)
        tracer.inject(spanContext: injectedSpanContext, writer: httpHeadersWriter)

        let httpHeadersReader = OTelHTTPHeadersReader(
            httpHeaderFields: httpHeadersWriter.tracePropagationHTTPHeaders
        )
        let extractedSpanContext = tracer.extract(reader: httpHeadersReader)

        XCTAssertEqual(extractedSpanContext?.dd.traceID, injectedSpanContext.dd.traceID)
        XCTAssertEqual(extractedSpanContext?.dd.spanID, injectedSpanContext.dd.spanID)
        XCTAssertEqual(extractedSpanContext?.dd.parentSpanID, injectedSpanContext.dd.parentSpanID)
    }

    func testItExtractsSpanContextWithOTelHTTPHeadersReader_forSingleHeader() {
        let tracer: Tracer = .mockAny(in: PassthroughCoreMock())
        let injectedSpanContext = DDSpanContext(traceID: 1, spanID: 2, parentSpanID: 3, baggageItems: .mockAny())

        let httpHeadersWriter = OTelHTTPHeadersWriter(sampler: .mockKeepAll(), injectEncoding: .single)
        tracer.inject(spanContext: injectedSpanContext, writer: httpHeadersWriter)

        let httpHeadersReader = OTelHTTPHeadersReader(
            httpHeaderFields: httpHeadersWriter.tracePropagationHTTPHeaders
        )
        let extractedSpanContext = tracer.extract(reader: httpHeadersReader)

        XCTAssertEqual(extractedSpanContext?.dd.traceID, injectedSpanContext.dd.traceID)
        XCTAssertEqual(extractedSpanContext?.dd.spanID, injectedSpanContext.dd.spanID)
        XCTAssertEqual(extractedSpanContext?.dd.parentSpanID, injectedSpanContext.dd.parentSpanID)
    }

    func testItExtractsSpanContextWithW3CHTTPHeadersReader() {
        let tracer: Tracer = .mockAny(in: PassthroughCoreMock())
        let injectedSpanContext = DDSpanContext(traceID: 1, spanID: 2, parentSpanID: 3, baggageItems: .mockAny())

        let httpHeadersWriter = W3CHTTPHeadersWriter(sampler: .mockKeepAll())
        tracer.inject(spanContext: injectedSpanContext, writer: httpHeadersWriter)

        let httpHeadersReader = W3CHTTPHeadersReader(
            httpHeaderFields: httpHeadersWriter.tracePropagationHTTPHeaders
        )
        let extractedSpanContext = tracer.extract(reader: httpHeadersReader)

        XCTAssertEqual(extractedSpanContext?.dd.traceID, injectedSpanContext.dd.traceID)
        XCTAssertEqual(extractedSpanContext?.dd.spanID, injectedSpanContext.dd.spanID)
        XCTAssertNil(extractedSpanContext?.dd.parentSpanID)
    }

    // MARK: - Span Dates Correction

    func testGivenTimeDifferenceBetweenDeviceAndServer_whenCollectingSpans_thenSpanDateUsesServerTime() throws {
        // Given
        let deviceTime: Date = .mockDecember15th2019At10AMUTC()
        let serverTimeOffset = TimeInterval.random(in: -5..<5).rounded() // few seconds difference

        core.context = .mockWith(
            serverTimeOffset: serverTimeOffset
        )

        // When
        let feature: TracingFeature = .mockWith(
            configuration: .mockWith(dateProvider: RelativeDateProvider(using: deviceTime))
        )
        core.register(feature: feature)

        let tracer = Tracer.initialize(configuration: .init(), in: core)

        let span = tracer.startSpan(operationName: .mockAny())
        span.finish(at: deviceTime.addingTimeInterval(2)) // 2 seconds long span

        // Then
        let spanMatcher = try core.waitAndReturnSpanMatchers()[0]
        XCTAssertEqual(
            try spanMatcher.startTime(),
            deviceTime.addingTimeInterval(serverTimeOffset).timeIntervalSince1970.toNanoseconds,
            "The `startTime` should be using server time."
        )
        XCTAssertEqual(
            try spanMatcher.duration(),
            2_000_000_000,
            "The `duration` should remain unaffected."
        )
    }

    // MARK: - Thread safety

    func testRandomlyCallingDifferentAPIsConcurrentlyDoesNotCrash() {
        let feature: TracingFeature = .mockAny()
        core.register(feature: feature)

        let tracer = Tracer.initialize(configuration: .init(), in: core)
        var spans: [DDSpan] = []
        let queue = DispatchQueue(label: "spans-array-sync")

        // Start 20 spans concurrently
        DispatchQueue.concurrentPerform(iterations: 20) { iteration in
            let span = tracer.startSpan(operationName: "operation \(iteration)", childOf: nil).dd
            queue.async { spans.append(span) }
        }

        queue.sync {} // wait for all spans in the array

        /// Calls given closures on each span concurrently
        func testThreadSafety(closures: [(DDSpan) -> Void]) {
            DispatchQueue.concurrentPerform(iterations: 100) { iteration in
                closures.forEach { closure in
                    closure(spans[iteration % spans.count])
                }
            }
        }

        testThreadSafety(
            closures: [
                // swiftlint:disable opening_brace
                { span in span.setTag(key: .mockRandom(among: .alphanumerics, length: 1), value: "value") },
                { span in span.setBaggageItem(key: .mockRandom(among: .alphanumerics, length: 1), value: "value") },
                { span in _ = span.baggageItem(withKey: .mockRandom(among: .alphanumerics)) },
                { span in _ = span.context.forEachBaggageItem { _, _ in return false } },
                { span in span.log(fields: [.mockRandom(among: .alphanumerics, length: 1): "value"]) },
                { span in span.finish() }
                // swiftlint:enable opening_brace
            ]
        )
    }

    // MARK: - Usage errors

    func testGivenDatadogNotInitialized_whenInitializingTracer_itPrintsError() {
        let printFunction = PrintFunctionMock()
        consolePrint = printFunction.print
        defer { consolePrint = { print($0) } }

        // given
        let core = NOPDatadogCore()

        // when
        let tracer = Tracer.initialize(configuration: .init(), in: core)

        // then
        XCTAssertEqual(
            printFunction.printedMessage,
            "🔥 Datadog SDK usage error: `Datadog.initialize()` must be called prior to `Tracer.initialize()`."
        )
        XCTAssertTrue(tracer is DDNoopTracer)
    }

    func testGivenTracingFeatureDisabled_whenInitializingTracer_itPrintsError() {
        let printFunction = PrintFunctionMock()
        consolePrint = printFunction.print
        defer { consolePrint = { print($0) } }

        // given
        Datadog.initialize(
            appContext: .mockAny(),
            trackingConsent: .mockRandom(),
            configuration: Datadog.Configuration.builderUsing(clientToken: "abc.def", environment: "tests")
                .enableTracing(false)
                .build()
        )

        // when
        let tracer = Tracer.initialize(configuration: .init())

        // then
        XCTAssertEqual(
            printFunction.printedMessage,
            "🔥 Datadog SDK usage error: `Tracer.initialize(configuration:)` produces a non-functional tracer, as the tracing feature is disabled."
        )
        XCTAssertTrue(tracer is DDNoopTracer)

        Datadog.flushAndDeinitialize()
    }

    func testGivenLoggingFeatureNotRegistered_whenSendingLogFromSpan_itPrintsWarning() throws {
        let dd = DD.mockWith(logger: CoreLoggerMock())
        defer { dd.reset() }

        // given
        XCTAssertNil(core.feature(LoggingFeature.self))
        core.register(feature: TracingFeature.mockAny())

        // when
        let tracer = Tracer.initialize(configuration: .init(), in: core)
        let span = tracer.startSpan(operationName: "foo")
        span.log(fields: ["bar": "bizz"])

        // then
        core.flush()
        XCTAssertEqual(dd.logger.warnLog?.message, "The log for span \"foo\" will not be send, because the Logging feature is disabled.")
    }

    func testGivenTracerInitialized_whenInitializingAnotherTime_itPrintsError() {
        let printFunction = PrintFunctionMock()
        consolePrint = printFunction.print
        defer { consolePrint = { print($0) } }

        // given
        Datadog.initialize(
            appContext: .mockAny(),
            trackingConsent: .mockRandom(),
            configuration: Datadog.Configuration.builderUsing(clientToken: .mockAny(), environment: .mockAny()).build()
        )
        Global.sharedTracer = Tracer.initialize(configuration: .init())
        defer { Global.sharedTracer = DDNoopGlobals.tracer }

        // when
        _ = Tracer.initialize(configuration: .init())

        // then
        XCTAssertEqual(
            printFunction.printedMessage,
            """
            🔥 Datadog SDK usage error: The `Tracer` instance was already created. Use existing `Global.sharedTracer` instead of initializing the `Tracer` another time.
            """
        )

        Datadog.flushAndDeinitialize()
    }

    func testGivenOnlyTracingAutoInstrumentationEnabled_whenTracerIsNotRegistered_itPrintsWarningsOnEachFirstPartyRequest() throws {
        Datadog.initialize(
            appContext: .mockAny(),
            trackingConsent: .mockRandom(),
            configuration: Datadog.Configuration
                .builderUsing(clientToken: .mockAny(), environment: .mockAny())
                .trackURLSession(firstPartyHosts: [.mockAny()])
                .build()
        )
        defer { Datadog.flushAndDeinitialize() }

        let dd = DD.mockWith(logger: CoreLoggerMock())
        defer { dd.reset() }

        // Given
        let instrumentation = defaultDatadogCore.v1.feature(URLSessionAutoInstrumentation.self)
        let tracingHandler = try XCTUnwrap(instrumentation?.interceptor.handler)

        // When
        XCTAssertTrue(Global.sharedTracer is DDNoopTracer)

        // Then
        tracingHandler.notify_taskInterceptionCompleted(interception: TaskInterception(request: .mockAny(), isFirstParty: true))
        XCTAssertEqual(
            dd.logger.warnLog?.message,
            """
            `URLSession` request was completed, but no `Tracer` is registered on `Global.sharedTracer`. Tracing auto instrumentation will not work.
            Make sure `Global.sharedTracer = Tracer.initialize()` is called before any network request is send.
            """
        )
    }
}
// swiftlint:enable multiline_arguments_brackets<|MERGE_RESOLUTION|>--- conflicted
+++ resolved
@@ -549,13 +549,9 @@
     // MARK: - Integration With Logging Feature
 
     func testSendingSpanLogs() throws {
-<<<<<<< HEAD
-        let logging: LoggingFeature = .mockAny()
-=======
-        let logging: LoggingFeature = .mockByRecordingLogMatchers(
+        let logging: LoggingFeature = .mockWith(
             messageReceiver: LogMessageReceiver.mockAny()
         )
->>>>>>> 919ebef1
         core.register(feature: logging)
 
         let tracing: TracingFeature = .mockAny()
@@ -588,13 +584,9 @@
     }
 
     func testSendingSpanLogsWithErrorFromArguments() throws {
-<<<<<<< HEAD
-        let logging: LoggingFeature = .mockAny()
-=======
-        let logging: LoggingFeature = .mockByRecordingLogMatchers(
+        let logging: LoggingFeature = .mockWith(
             messageReceiver: LogMessageReceiver.mockAny()
         )
->>>>>>> 919ebef1
         core.register(feature: logging)
 
         let tracing: TracingFeature = .mockAny()
@@ -619,13 +611,9 @@
     }
 
     func testSendingSpanLogsWithErrorFromNSError() throws {
-<<<<<<< HEAD
-        let logging: LoggingFeature = .mockAny()
-=======
-        let logging: LoggingFeature = .mockByRecordingLogMatchers(
+        let logging: LoggingFeature = .mockWith(
             messageReceiver: LogMessageReceiver.mockAny()
         )
->>>>>>> 919ebef1
         core.register(feature: logging)
 
         let tracing: TracingFeature = .mockAny()
@@ -656,13 +644,9 @@
     }
 
     func testSendingSpanLogsWithErrorFromSwiftError() throws {
-<<<<<<< HEAD
-        let logging: LoggingFeature = .mockAny()
-=======
-        let logging: LoggingFeature = .mockByRecordingLogMatchers(
+        let logging: LoggingFeature = .mockWith(
             messageReceiver: LogMessageReceiver.mockAny()
         )
->>>>>>> 919ebef1
         core.register(feature: logging)
 
         let tracing: TracingFeature = .mockAny()
