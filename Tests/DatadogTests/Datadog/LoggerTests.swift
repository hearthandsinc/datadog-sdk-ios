--- conflicted
+++ resolved
@@ -582,11 +582,7 @@
         let logging: LoggingFeature = .mockAny()
         core.register(feature: logging)
 
-<<<<<<< HEAD
-        let rum: RUMFeature = .mockAny()
-=======
-        let rum: RUMFeature = .mockByRecordingRUMEventMatchers(messageReceiver: ErrorMessageReceiver())
->>>>>>> 919ebef1
+        let rum: RUMFeature = .mockWith(messageReceiver: ErrorMessageReceiver())
         core.register(feature: rum)
 
         // given
