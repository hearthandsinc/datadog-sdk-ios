/*
 * Unless explicitly stated otherwise all files in this repository are licensed under the Apache License Version 2.0.
 * This product includes software developed at Datadog (https://www.datadoghq.com/).
 * Copyright 2019-2020 Datadog, Inc.
 */

@testable import Datadog

// MARK: - Configuration Mocks

extension TrackingConsent {
    static func mockRandom() -> TrackingConsent {
        return [.granted, .notGranted, .pending].randomElement()!
    }

    static func mockRandom(otherThan consent: TrackingConsent? = nil) -> TrackingConsent {
        while true {
            let randomConsent: TrackingConsent = .mockRandom()
            if randomConsent != consent {
                return randomConsent
            }
        }
    }
}

extension ConsentProvider {
    static func mockAny() -> ConsentProvider {
        return ConsentProvider(initialConsent: .mockRandom())
    }
}

extension Datadog.Configuration {
    static func mockAny() -> Datadog.Configuration { .mockWith() }

    static func mockWith(
        rumApplicationID: String? = .mockAny(),
        clientToken: String = .mockAny(),
        environment: String = .mockAny(),
        loggingEnabled: Bool = false,
        tracingEnabled: Bool = false,
        rumEnabled: Bool = false,
        crashReportingPlugin: DDCrashReportingPluginType? = nil,
        datadogEndpoint: DatadogEndpoint? = nil,
        customLogsEndpoint: URL? = nil,
        customTracesEndpoint: URL? = nil,
        customRUMEndpoint: URL? = nil,
        logsEndpoint: LogsEndpoint = .us1,
        tracesEndpoint: TracesEndpoint = .us1,
        rumEndpoint: RUMEndpoint = .us1,
        serviceName: String? = .mockAny(),
        firstPartyHosts: Set<String>? = nil,
        tracingSamplingRate: Float = 100.0,
        rumSessionsSamplingRate: Float = 100.0,
        rumUIKitViewsPredicate: UIKitRUMViewsPredicate? = nil,
        rumUIKitUserActionsPredicate: UIKitRUMUserActionsPredicate? = nil,
        rumLongTaskDurationThreshold: TimeInterval? = nil,
        rumResourceAttributesProvider: URLSessionRUMAttributesProvider? = nil,
        rumBackgroundEventTrackingEnabled: Bool = false,
        rumTelemetrySamplingRate: Float = 100.0,
        batchSize: BatchSize = .medium,
        uploadFrequency: UploadFrequency = .average,
        additionalConfiguration: [String: Any] = [:],
        proxyConfiguration: [AnyHashable: Any]? = nil,
        internalMonitoringClientToken: String? = nil
    ) -> Datadog.Configuration {
        return Datadog.Configuration(
            rumApplicationID: rumApplicationID,
            clientToken: clientToken,
            environment: environment,
            loggingEnabled: loggingEnabled,
            tracingEnabled: tracingEnabled,
            rumEnabled: rumEnabled,
            crashReportingPlugin: crashReportingPlugin,
            datadogEndpoint: datadogEndpoint,
            customLogsEndpoint: customLogsEndpoint,
            customTracesEndpoint: customTracesEndpoint,
            customRUMEndpoint: customRUMEndpoint,
            logsEndpoint: logsEndpoint,
            tracesEndpoint: tracesEndpoint,
            rumEndpoint: rumEndpoint,
            serviceName: serviceName,
            firstPartyHosts: firstPartyHosts,
            tracingSamplingRate: tracingSamplingRate,
            rumSessionsSamplingRate: rumSessionsSamplingRate,
            rumUIKitViewsPredicate: rumUIKitViewsPredicate,
            rumUIKitUserActionsPredicate: rumUIKitUserActionsPredicate,
            rumLongTaskDurationThreshold: rumLongTaskDurationThreshold,
            rumResourceAttributesProvider: rumResourceAttributesProvider,
            rumBackgroundEventTrackingEnabled: rumBackgroundEventTrackingEnabled,
            rumTelemetrySamplingRate: rumTelemetrySamplingRate,
            batchSize: batchSize,
            uploadFrequency: uploadFrequency,
            additionalConfiguration: additionalConfiguration,
            proxyConfiguration: proxyConfiguration
        )
    }
}

extension Sampler: AnyMockable, RandomMockable {
    static func mockAny() -> Sampler {
        return .init(samplingRate: 50)
    }

    static func mockRandom() -> Sampler {
        return .init(samplingRate: .random(in: (0.0...100.0)))
    }

    static func mockKeepAll() -> Sampler {
        return .init(samplingRate: 100)
    }

    static func mockRejectAll() -> Sampler {
        return .init(samplingRate: 0)
    }
}

typealias BatchSize = Datadog.Configuration.BatchSize

extension BatchSize: CaseIterable {
    public static var allCases: [Self] { [.small, .medium, .large] }

    static func mockRandom() -> Self {
        allCases.randomElement()!
    }
}

typealias UploadFrequency = Datadog.Configuration.UploadFrequency

extension UploadFrequency: CaseIterable {
    public static var allCases: [Self] { [.frequent, .average, .rare] }

    static func mockRandom() -> Self {
        allCases.randomElement()!
    }
}

extension BundleType: CaseIterable {
    public static var allCases: [Self] { [.iOSApp, iOSAppExtension] }
}

extension Datadog.Configuration.DatadogEndpoint {
    static func mockRandom() -> Self {
        return [.us1, .us3, .eu1, .us1_fed].randomElement()!
    }
}

extension Datadog.Configuration.LogsEndpoint {
    static func mockRandom() -> Self {
        return [.us1, .us3, .eu1, .us1_fed, .us, .eu, .gov, .custom(url: "http://example.com/api/")].randomElement()!
    }
}

extension Datadog.Configuration.TracesEndpoint {
    static func mockRandom() -> Self {
        return [.us1, .us3, .eu1, .us1_fed, .us, .eu, .gov, .custom(url: "http://example.com/api/")].randomElement()!
    }
}

extension Datadog.Configuration.RUMEndpoint {
    static func mockRandom() -> Self {
        return [.us1, .us3, .eu1, .us1_fed, .us, .eu, .gov, .custom(url: "http://example.com/api/")].randomElement()!
    }
}

extension FeaturesConfiguration {
    static func mockAny() -> Self { mockWith() }

    static func mockWith(
        common: Common = .mockAny(),
        logging: Logging? = .mockAny(),
        tracing: Tracing? = .mockAny(),
        rum: RUM? = .mockAny(),
        crashReporting: CrashReporting = .mockAny(),
        urlSessionAutoInstrumentation: URLSessionAutoInstrumentation? = .mockAny()
    ) -> Self {
        return .init(
            common: common,
            logging: logging,
            tracing: tracing,
            rum: rum,
            urlSessionAutoInstrumentation: urlSessionAutoInstrumentation,
            crashReporting: crashReporting
        )
    }
}

extension FeaturesConfiguration.Common {
    static func mockAny() -> Self { mockWith() }

    static func mockWith(
        applicationName: String = .mockAny(),
        applicationVersion: String = .mockAny(),
        applicationBundleIdentifier: String = .mockAny(),
        serviceName: String = .mockAny(),
        environment: String = .mockAny(),
        performance: PerformancePreset = .init(batchSize: .medium, uploadFrequency: .average, bundleType: .iOSApp),
        source: String = .mockAny(),
        origin: String? = nil,
        sdkVersion: String = .mockAny(),
        proxyConfiguration: [AnyHashable: Any]? = nil,
        encryption: DataEncryption? = nil
    ) -> Self {
        return .init(
            applicationName: applicationName,
            applicationVersion: applicationVersion,
            applicationBundleIdentifier: applicationBundleIdentifier,
            serviceName: serviceName,
            environment: environment,
            performance: performance,
            source: source,
            origin: origin,
            sdkVersion: sdkVersion,
            proxyConfiguration: proxyConfiguration,
            encryption: encryption
        )
    }
}

extension FeaturesConfiguration.Logging {
    static func mockAny() -> Self { mockWith() }

    static func mockWith(
        common: FeaturesConfiguration.Common = .mockAny(),
        uploadURL: URL = .mockAny(),
        clientToken: String = .mockAny(),
        logEventMapper: LogEventMapper? = nil
    ) -> Self {
        return .init(
            common: common,
            uploadURL: uploadURL,
            clientToken: clientToken,
            logEventMapper: logEventMapper
        )
    }
}

extension FeaturesConfiguration.Tracing {
    static func mockAny() -> Self { mockWith() }

    static func mockWith(
        common: FeaturesConfiguration.Common = .mockAny(),
        uploadURL: URL = .mockAny(),
        spanEventMapper: SpanEventMapper? = nil,
        clientToken: String = .mockAny()
    ) -> Self {
        return .init(
            common: common,
            uploadURL: uploadURL,
            clientToken: clientToken,
            spanEventMapper: spanEventMapper
        )
    }
}

extension FeaturesConfiguration.RUM {
    static func mockAny() -> Self { mockWith() }

    static func mockWith(
        common: FeaturesConfiguration.Common = .mockAny(),
        uploadURL: URL = .mockAny(),
        clientToken: String = .mockAny(),
        applicationID: String = .mockAny(),
<<<<<<< HEAD
        sessionSampler: Sampler = .mockKeepAll(),
=======
        sessionSampler: Sampler = Sampler(samplingRate: 100),
        telemetrySampler: Sampler = Sampler(samplingRate: 100),
>>>>>>> 43bc54d5
        uuidGenerator: RUMUUIDGenerator = DefaultRUMUUIDGenerator(),
        viewEventMapper: RUMViewEventMapper? = nil,
        resourceEventMapper: RUMResourceEventMapper? = nil,
        actionEventMapper: RUMActionEventMapper? = nil,
        errorEventMapper: RUMErrorEventMapper? = nil,
        longTaskEventMapper: RUMLongTaskEventMapper? = nil,
        instrumentation: FeaturesConfiguration.RUM.Instrumentation? = nil,
        backgroundEventTrackingEnabled: Bool = false,
        onSessionStart: @escaping RUMSessionListener = mockNoOpSessionListener(),
        firstPartyHosts: Set<String> = []
    ) -> Self {
        return .init(
            common: common,
            uploadURL: uploadURL,
            clientToken: clientToken,
            applicationID: applicationID,
            sessionSampler: sessionSampler,
            telemetrySampler: telemetrySampler,
            uuidGenerator: uuidGenerator,
            viewEventMapper: viewEventMapper,
            resourceEventMapper: resourceEventMapper,
            actionEventMapper: actionEventMapper,
            errorEventMapper: errorEventMapper,
            longTaskEventMapper: longTaskEventMapper,
            instrumentation: instrumentation,
            backgroundEventTrackingEnabled: backgroundEventTrackingEnabled,
            onSessionStart: onSessionStart,
            firstPartyHosts: firstPartyHosts
        )
    }
}

extension FeaturesConfiguration.CrashReporting {
    static func mockAny() -> Self {
        return mockWith()
    }

    static func mockWith(
        crashReportingPlugin: DDCrashReportingPluginType = CrashReportingPluginMock()
    ) -> Self {
        return .init(
            crashReportingPlugin: crashReportingPlugin
        )
    }
}

extension FeaturesConfiguration.URLSessionAutoInstrumentation {
    static func mockAny() -> Self { mockWith() }

    static func mockWith(
        userDefinedFirstPartyHosts: Set<String> = [],
        sdkInternalURLs: Set<String> = [],
        rumAttributesProvider: URLSessionRUMAttributesProvider? = nil,
        instrumentTracing: Bool = true,
        instrumentRUM: Bool = true,
        tracingSampler: Sampler = .mockKeepAll()
    ) -> Self {
        return .init(
            userDefinedFirstPartyHosts: userDefinedFirstPartyHosts,
            sdkInternalURLs: sdkInternalURLs,
            rumAttributesProvider: rumAttributesProvider,
            instrumentTracing: instrumentTracing,
            instrumentRUM: instrumentRUM,
            tracingSampler: tracingSampler
        )
    }
}

extension AppContext {
    static func mockAny() -> AppContext {
        return mockWith()
    }

    static func mockWith(
        bundleType: BundleType = .iOSApp,
        bundleIdentifier: String? = .mockAny(),
        bundleVersion: String? = .mockAny(),
        bundleName: String? = .mockAny(),
        processInfo: ProcessInfo = ProcessInfoMock()
    ) -> AppContext {
        return AppContext(
            bundleType: bundleType,
            bundleIdentifier: bundleIdentifier,
            bundleVersion: bundleVersion,
            bundleName: bundleName,
            processInfo: processInfo
        )
    }
}

struct DataEncryptionMock: DataEncryption {
    let enc: (Data) throws -> Data
    let dec: (Data) throws -> Data

    init(
        encrypt: @escaping (Data) throws -> Data = { $0 },
        decrypt: @escaping (Data) throws -> Data = { $0 }
    ) {
        enc = encrypt
        dec = decrypt
    }

    func encrypt(data: Data) throws -> Data { try enc(data) }
    func decrypt(data: Data) throws -> Data { try dec(data) }
}

// MARK: - PerformancePreset Mocks

struct StoragePerformanceMock: StoragePerformancePreset {
    let maxFileSize: UInt64
    let maxDirectorySize: UInt64
    let maxFileAgeForWrite: TimeInterval
    let minFileAgeForRead: TimeInterval
    let maxFileAgeForRead: TimeInterval
    let maxObjectsInFile: Int
    let maxObjectSize: UInt64

    static let noOp = StoragePerformanceMock(
        maxFileSize: 0,
        maxDirectorySize: 0,
        maxFileAgeForWrite: 0,
        minFileAgeForRead: 0,
        maxFileAgeForRead: 0,
        maxObjectsInFile: 0,
        maxObjectSize: 0
    )

    static let readAllFiles = StoragePerformanceMock(
        maxFileSize: .max,
        maxDirectorySize: .max,
        maxFileAgeForWrite: 0,
        minFileAgeForRead: -1, // make all files eligible for read
        maxFileAgeForRead: .distantFuture, // make all files eligible for read
        maxObjectsInFile: .max,
        maxObjectSize: .max
    )

    static let writeEachObjectToNewFileAndReadAllFiles = StoragePerformanceMock(
        maxFileSize: .max,
        maxDirectorySize: .max,
        maxFileAgeForWrite: 0, // always return new file for writing
        minFileAgeForRead: readAllFiles.minFileAgeForRead,
        maxFileAgeForRead: readAllFiles.maxFileAgeForRead,
        maxObjectsInFile: 1, // write each data to new file
        maxObjectSize: .max
    )
}

struct UploadPerformanceMock: UploadPerformancePreset {
    let initialUploadDelay: TimeInterval
    let minUploadDelay: TimeInterval
    let maxUploadDelay: TimeInterval
    let uploadDelayChangeRate: Double

    static let noOp = UploadPerformanceMock(
        initialUploadDelay: .distantFuture,
        minUploadDelay: .distantFuture,
        maxUploadDelay: .distantFuture,
        uploadDelayChangeRate: 0
    )

    /// Optimized for performing very fast uploads in unit tests.
    static let veryQuick = UploadPerformanceMock(
        initialUploadDelay: 0.05,
        minUploadDelay: 0.05,
        maxUploadDelay: 0.05,
        uploadDelayChangeRate: 0
    )

    /// Optimized for performing very fast first upload and then changing to unrealistically long intervals.
    static let veryQuickInitialUpload = UploadPerformanceMock(
        initialUploadDelay: 0.05,
        minUploadDelay: 60,
        maxUploadDelay: 60,
        uploadDelayChangeRate: 60 / 0.05
    )
}

extension PerformancePreset {
    static func combining(storagePerformance storage: StoragePerformanceMock, uploadPerformance upload: UploadPerformanceMock) -> PerformancePreset {
        PerformancePreset(
            maxFileSize: storage.maxFileSize,
            maxDirectorySize: storage.maxDirectorySize,
            maxFileAgeForWrite: storage.maxFileAgeForWrite,
            minFileAgeForRead: storage.minFileAgeForRead,
            maxFileAgeForRead: storage.maxFileAgeForRead,
            maxObjectsInFile: storage.maxObjectsInFile,
            maxObjectSize: storage.maxObjectSize,
            initialUploadDelay: upload.initialUploadDelay,
            minUploadDelay: upload.minUploadDelay,
            maxUploadDelay: upload.maxUploadDelay,
            uploadDelayChangeRate: upload.uploadDelayChangeRate
        )
    }
}

// MARK: - Features Common Mocks

extension FeaturesCommonDependencies {
    static func mockAny() -> FeaturesCommonDependencies {
        return .mockWith()
    }

    /// Mocks features common dependencies.
    /// Default values describe the environment setup where data can be uploaded to the server (device is online and battery is full).
    static func mockWith(
        consentProvider: ConsentProvider = ConsentProvider(initialConsent: .granted),
        performance: PerformancePreset = .combining(
            storagePerformance: .writeEachObjectToNewFileAndReadAllFiles,
            uploadPerformance: .veryQuick
        ),
        mobileDevice: MobileDevice = .mockWith(
            currentBatteryStatus: {
                // Mock full battery, so it doesn't rely on battery condition for the upload
                return BatteryStatus(state: .full, level: 1, isLowPowerModeEnabled: false)
            }
        ),
        sdkInitDate: Date = Date(),
        dateProvider: DateProvider = SystemDateProvider(),
        dateCorrector: DateCorrectorType = DateCorrectorMock(),
        userInfoProvider: UserInfoProvider = .mockAny(),
        networkConnectionInfoProvider: NetworkConnectionInfoProviderType = NetworkConnectionInfoProviderMock.mockWith(
            networkConnectionInfo: .mockWith(
                reachability: .yes, // so it always meets the upload condition
                availableInterfaces: [.wifi],
                supportsIPv4: true,
                supportsIPv6: true,
                isExpensive: true,
                isConstrained: false // so it always meets the upload condition
            )
        ),
        carrierInfoProvider: CarrierInfoProviderType = CarrierInfoProviderMock.mockAny(),
        launchTimeProvider: LaunchTimeProviderType = LaunchTimeProviderMock.mockAny(),
        appStateListener: AppStateListening = AppStateListenerMock.mockAny(),
        encryption: DataEncryption? = nil
    ) -> FeaturesCommonDependencies {
        let httpClient: HTTPClient

        if let activeServer = ServerMock.activeInstance {
            httpClient = HTTPClient(session: activeServer.getInterceptedURLSession())
        } else {
            class AssertedHTTPClient: HTTPClient {
                // swiftlint:disable:next unavailable_function
                override func send(request: URLRequest, completion: @escaping (Result<HTTPURLResponse, Error>) -> Void) {
                    preconditionFailure(
                        """
                        ⚠️ Request to \(request.url?.absoluteString ?? "null") was sent but there is no `ServerMock` instance set up for its interception.
                        All unit tests must be configured to either send data to mocked `FeatureStorage` (`XYZFeature.mockByRecordingXYZ(...)`)
                        or use `ServerMock` instance and `serverMock.getInterceptedURLSession()` for requests interception.
                        """
                    )
                }
            }

            httpClient = AssertedHTTPClient()
        }

        return FeaturesCommonDependencies(
            consentProvider: consentProvider,
            performance: performance,
            httpClient: httpClient,
            mobileDevice: mobileDevice,
            sdkInitDate: sdkInitDate,
            dateProvider: dateProvider,
            dateCorrector: dateCorrector,
            userInfoProvider: userInfoProvider,
            networkConnectionInfoProvider: networkConnectionInfoProvider,
            carrierInfoProvider: carrierInfoProvider,
            launchTimeProvider: launchTimeProvider,
            appStateListener: appStateListener,
            encryption: encryption
        )
    }

    /// Creates new instance of `FeaturesCommonDependencies` by replacing individual dependencies.
    func replacing(
        consentProvider: ConsentProvider? = nil,
        performance: PerformancePreset? = nil,
        httpClient: HTTPClient? = nil,
        mobileDevice: MobileDevice? = nil,
        sdkInitDate: Date? = nil,
        dateProvider: DateProvider? = nil,
        dateCorrector: DateCorrectorType? = nil,
        userInfoProvider: UserInfoProvider? = nil,
        networkConnectionInfoProvider: NetworkConnectionInfoProviderType? = nil,
        carrierInfoProvider: CarrierInfoProviderType? = nil,
        launchTimeProvider: LaunchTimeProviderType? = nil,
        appStateListener: AppStateListening? = nil,
        encryption: DataEncryption? = nil
    ) -> FeaturesCommonDependencies {
        return FeaturesCommonDependencies(
            consentProvider: consentProvider ?? self.consentProvider,
            performance: performance ?? self.performance,
            httpClient: httpClient ?? self.httpClient,
            mobileDevice: mobileDevice ?? self.mobileDevice,
            sdkInitDate: sdkInitDate ?? self.sdkInitDate,
            dateProvider: dateProvider ?? self.dateProvider,
            dateCorrector: dateCorrector ?? self.dateCorrector,
            userInfoProvider: userInfoProvider ?? self.userInfoProvider,
            networkConnectionInfoProvider: networkConnectionInfoProvider ?? self.networkConnectionInfoProvider,
            carrierInfoProvider: carrierInfoProvider ?? self.carrierInfoProvider,
            launchTimeProvider: launchTimeProvider ?? self.launchTimeProvider,
            appStateListener: appStateListener ?? self.appStateListener,
            encryption: encryption ?? self.encryption
        )
    }
}

extension FeatureStorage {
    static func mockNoOp() -> FeatureStorage {
        return FeatureStorage(
            writer: NoOpFileWriter(),
            reader: NoOpFileReader(),
            arbitraryAuthorizedWriter: NoOpFileWriter(),
            dataOrchestrator: NoOpDataOrchestrator()
        )
    }
}

extension FeatureUpload {
    static func mockNoOp() -> FeatureUpload {
        return FeatureUpload(uploader: NoOpDataUploadWorker())
    }
}

class FileWriterMock: Writer {
    var dataWritten: Encodable?

    func write<T>(value: T) where T: Encodable {
        dataWritten = value
    }
}

struct NoOpDataOrchestrator: DataOrchestratorType {
    func deleteAllData() {}
}

class NoOpFileWriter: AsyncWriter {
    var queue: DispatchQueue { DispatchQueue(label: .mockRandom()) }
    func write<T>(value: T) where T: Encodable {}
    func flushAndCancelSynchronously() {}
}

class NoOpFileReader: SyncReader {
    var queue: DispatchQueue { DispatchQueue(label: .mockRandom()) }
    func readNextBatch() -> Batch? { return nil }
    func markBatchAsRead(_ batch: Batch) {}
    func markAllFilesAsReadable() {}
}

extension DataFormat {
    static func mockAny() -> DataFormat {
        return mockWith()
    }

    static func mockWith(
        prefix: String = .mockAny(),
        suffix: String = .mockAny(),
        separator: Character = .mockAny()
    ) -> DataFormat {
        return DataFormat(
            prefix: prefix,
            suffix: suffix,
            separator: separator
        )
    }
}

/// `DateProvider` mock returning consecutive dates in custom intervals, starting from given reference date.
class RelativeDateProvider: DateProvider {
    private(set) var date: Date
    internal let timeInterval: TimeInterval
    private let queue = DispatchQueue(label: "queue-RelativeDateProvider-\(UUID().uuidString)")

    private init(date: Date, timeInterval: TimeInterval) {
        self.date = date
        self.timeInterval = timeInterval
    }

    convenience init(using date: Date = Date()) {
        self.init(date: date, timeInterval: 0)
    }

    convenience init(startingFrom referenceDate: Date = Date(), advancingBySeconds timeInterval: TimeInterval = 0) {
        self.init(date: referenceDate, timeInterval: timeInterval)
    }

    /// Returns current date and advances next date by `timeInterval`.
    func currentDate() -> Date {
        defer {
            queue.async {
                self.date.addTimeInterval(self.timeInterval)
            }
        }
        return queue.sync {
            return date
        }
    }

    /// Pushes time forward by given number of seconds.
    func advance(bySeconds seconds: TimeInterval) {
        queue.async {
            self.date = self.date.addingTimeInterval(seconds)
        }
    }
}

extension DateCorrection {
    static var zero: DateCorrection {
        return DateCorrection(serverTimeOffset: 0)
    }
}

/// `DateCorrectorType` mock, correcting dates by adding predefined offset.
class DateCorrectorMock: DateCorrectorType {
    var correctionOffset: TimeInterval

    init(correctionOffset: TimeInterval = 0) {
        self.correctionOffset = correctionOffset
    }

    var currentCorrection: DateCorrection {
        return DateCorrection(serverTimeOffset: correctionOffset)
    }
}

struct LaunchTimeProviderMock: LaunchTimeProviderType {
    let launchTime: TimeInterval
    let isActivePrewarm: Bool
}

extension LaunchTimeProviderMock {
    static func mockAny() -> LaunchTimeProviderMock {
        return mockWith(launchTime: 0, isActivePrewarm: false)
    }

    static func mockWith(launchTime: TimeInterval, isActivePrewarm: Bool = false) -> LaunchTimeProviderMock {
        return LaunchTimeProviderMock(launchTime: launchTime, isActivePrewarm: isActivePrewarm)
    }

    static func mockRandom(launchTime: TimeInterval = .mockRandom(), isActivePrewarm: Bool = .random()) -> LaunchTimeProviderMock {
        return mockWith(launchTime: launchTime, isActivePrewarm: isActivePrewarm)
    }
}

extension AppState: AnyMockable, RandomMockable {
    static func mockAny() -> AppState {
        return .active
    }

    static func mockRandom() -> AppState {
        return [.active, .inactive, .background].randomElement()!
    }

    static func mockRandom(runningInForeground: Bool) -> AppState {
        return runningInForeground ? [.active, .inactive].randomElement()! : .background
    }
}

class AppStateListenerMock: AppStateListening, AnyMockable {
    let history: AppStateHistory

    required init(history: AppStateHistory) {
        self.history = history
    }

    static func mockAny() -> Self {
        return mockAppInForeground(since: .mockDecember15th2019At10AMUTC())
    }

    static func mockAppInForeground(since date: Date = Date()) -> Self {
        return .init(
            history: .init(initialSnapshot: .init(state: .active, date: date), recentDate: date)
        )
    }

    static func mockAppInBackground(since date: Date = Date()) -> Self {
        return .init(
            history: .init(initialSnapshot: .init(state: .background, date: date), recentDate: date)
        )
    }

    static func mockRandom(since date: Date = Date()) -> Self {
        return Bool.random() ? mockAppInForeground(since: date) : mockAppInBackground(since: date)
    }

    func subscribe<Observer: AppStateHistoryObserver>(_ subscriber: Observer) where Observer.ObservedValue == AppStateHistory {}
}

extension UserInfo: AnyMockable, RandomMockable {
    static func mockAny() -> UserInfo {
        return mockEmpty()
    }

    static func mockEmpty() -> UserInfo {
        return UserInfo(id: nil, name: nil, email: nil, extraInfo: [:])
    }

    static func mockRandom() -> UserInfo {
        return .init(
            id: .mockRandom(),
            name: .mockRandom(),
            email: .mockRandom(),
            extraInfo: mockRandomAttributes()
        )
    }
}

extension UserInfo: EquatableInTests {}

extension UserInfoProvider {
    static func mockAny() -> UserInfoProvider {
        return mockWith()
    }

    static func mockWith(userInfo: UserInfo = .mockAny()) -> UserInfoProvider {
        let provider = UserInfoProvider()
        provider.value = userInfo
        return provider
    }
}

extension RequestBuilder.QueryItem: RandomMockable, AnyMockable {
    static func mockRandom() -> RequestBuilder.QueryItem {
        let all: [RequestBuilder.QueryItem] = [
            .ddsource(source: .mockRandom()),
            .ddtags(tags: .mockRandom()),
        ]
        return all.randomElement()!
    }

    static func mockAny() -> RequestBuilder.QueryItem {
        return .ddsource(source: .mockRandom(among: .alphanumerics))
    }
}

extension RequestBuilder.HTTPHeader: RandomMockable, AnyMockable {
    static func mockRandom() -> RequestBuilder.HTTPHeader {
        let all: [RequestBuilder.HTTPHeader] = [
            .contentTypeHeader(contentType: Bool.random() ? .applicationJSON : .textPlainUTF8),
            .userAgentHeader(appName: .mockRandom(among: .alphanumerics), appVersion: .alphanumerics, device: .mockAny()),
            .ddAPIKeyHeader(clientToken: .mockRandom(among: .alphanumerics)),
            .ddEVPOriginHeader(source: .mockRandom(among: .alphanumerics)),
            .ddEVPOriginVersionHeader(sdkVersion: .mockRandom(among: .alphanumerics)),
            .ddRequestIDHeader()
        ]
        return all.randomElement()!
    }

    static func mockAny() -> RequestBuilder.HTTPHeader {
        return .ddEVPOriginVersionHeader(sdkVersion: "1.2.3")
    }
}

extension RequestBuilder: AnyMockable {
    static func mockAny() -> RequestBuilder {
        return mockWith()
    }

    static func mockWith(
        url: URL = .mockAny(),
        queryItems: [QueryItem] = [],
        headers: [HTTPHeader] = []
    ) -> RequestBuilder {
        return RequestBuilder(url: url, queryItems: queryItems, headers: headers)
    }
}

extension HTTPClient {
    static func mockAny() -> HTTPClient {
        return HTTPClient(session: URLSession())
    }
}

class NoOpDataUploadWorker: DataUploadWorkerType {
    func flushSynchronously() {}
    func cancelSynchronously() {}
}

struct DataUploaderMock: DataUploaderType {
    let uploadStatus: DataUploadStatus

    var onUpload: (() -> Void)? = nil

    func upload(data: Data) -> DataUploadStatus {
        onUpload?()
        return uploadStatus
    }
}

extension DataUploadStatus: RandomMockable {
    static func mockRandom() -> DataUploadStatus {
        return DataUploadStatus(
            needsRetry: .random(),
            userDebugDescription: .mockRandom(),
            error: nil
        )
    }

    static func mockWith(
        needsRetry: Bool = .mockAny(),
        userDebugDescription: String = .mockAny(),
        error: DataUploadError? = nil
    ) -> DataUploadStatus {
        return DataUploadStatus(
            needsRetry: needsRetry,
            userDebugDescription: userDebugDescription,
            error: error
        )
    }
}

extension MobileDevice {
    static func mockAny() -> MobileDevice {
        return .mockWith()
    }

    static func mockWith(
        model: String = .mockAny(),
        osName: String = .mockAny(),
        osVersion: String = .mockAny(),
        enableBatteryStatusMonitoring: @escaping () -> Void = {},
        resetBatteryStatusMonitoring: @escaping () -> Void = {},
        currentBatteryStatus: @escaping () -> BatteryStatus = { .mockAny() }
    ) -> MobileDevice {
        return MobileDevice(
            model: model,
            osName: osName,
            osVersion: osVersion,
            enableBatteryStatusMonitoring: enableBatteryStatusMonitoring,
            resetBatteryStatusMonitoring: resetBatteryStatusMonitoring,
            currentBatteryStatus: currentBatteryStatus
        )
    }
}

extension BatteryStatus.State {
    static func mockRandom(within cases: [BatteryStatus.State] = [.unknown, .unplugged, .charging, .full]) -> BatteryStatus.State {
        return cases.randomElement()!
    }
}

extension BatteryStatus {
    static func mockAny() -> BatteryStatus {
        return mockWith()
    }

    static func mockWith(
        state: State = .charging,
        level: Float = 0.5,
        isLowPowerModeEnabled: Bool = false
    ) -> BatteryStatus {
        return BatteryStatus(state: state, level: level, isLowPowerModeEnabled: isLowPowerModeEnabled)
    }
}

struct BatteryStatusProviderMock: BatteryStatusProviderType {
    let current: BatteryStatus

    static func mockWith(status: BatteryStatus) -> BatteryStatusProviderMock {
        return BatteryStatusProviderMock(current: status)
    }
}

extension NetworkConnectionInfo.Reachability {
    static func mockAny() -> NetworkConnectionInfo.Reachability {
        return .maybe
    }

    static func mockRandom(
        within cases: [NetworkConnectionInfo.Reachability] = [.yes, .no, .maybe]
    ) -> NetworkConnectionInfo.Reachability {
        return cases.randomElement()!
    }
}

extension NetworkConnectionInfo.Interface: RandomMockable {
    static func mockRandom() -> NetworkConnectionInfo.Interface {
        return allCases.randomElement()!
    }
}

extension NetworkConnectionInfo: RandomMockable {
    static func mockAny() -> NetworkConnectionInfo {
        return mockWith()
    }

    static func mockWith(
        reachability: NetworkConnectionInfo.Reachability = .mockAny(),
        availableInterfaces: [NetworkConnectionInfo.Interface] = [.wifi],
        supportsIPv4: Bool = true,
        supportsIPv6: Bool = true,
        isExpensive: Bool = true,
        isConstrained: Bool = true
    ) -> NetworkConnectionInfo {
        return NetworkConnectionInfo(
            reachability: reachability,
            availableInterfaces: availableInterfaces,
            supportsIPv4: supportsIPv4,
            supportsIPv6: supportsIPv6,
            isExpensive: isExpensive,
            isConstrained: isConstrained
        )
    }

    static func mockRandom() -> NetworkConnectionInfo {
        return NetworkConnectionInfo(
            reachability: .mockRandom(),
            availableInterfaces: .mockRandom(),
            supportsIPv4: .random(),
            supportsIPv6: .random(),
            isExpensive: .random(),
            isConstrained: .random()
        )
    }
}

class NetworkConnectionInfoProviderMock: NetworkConnectionInfoProviderType, WrappedNetworkConnectionInfoProvider {
    private let queue = DispatchQueue(label: "com.datadoghq.NetworkConnectionInfoProviderMock")
    private var _current: NetworkConnectionInfo?

    init(networkConnectionInfo: NetworkConnectionInfo?) {
        _current = networkConnectionInfo
    }

    func set(current: NetworkConnectionInfo?) {
        queue.async { self._current = current }
    }

    // MARK: - NetworkConnectionInfoProviderType

    var current: NetworkConnectionInfo? {
        queue.sync { _current }
    }

    func subscribe<Observer: NetworkConnectionInfoObserver>(_ subscriber: Observer) where Observer.ObservedValue == NetworkConnectionInfo? {
    }

    // MARK: - Mocking

    static func mockAny() -> NetworkConnectionInfoProviderMock {
        return mockWith()
    }

    static func mockWith(
        networkConnectionInfo: NetworkConnectionInfo? = .mockAny()
    ) -> NetworkConnectionInfoProviderMock {
        return NetworkConnectionInfoProviderMock(networkConnectionInfo: networkConnectionInfo)
    }
}

extension CarrierInfo.RadioAccessTechnology: RandomMockable {
    static func mockAny() -> CarrierInfo.RadioAccessTechnology { .LTE }

    static func mockRandom() -> CarrierInfo.RadioAccessTechnology {
        return allCases.randomElement()!
    }
}

extension CarrierInfo: RandomMockable {
    static func mockAny() -> CarrierInfo {
        return mockWith()
    }

    static func mockWith(
        carrierName: String? = .mockAny(),
        carrierISOCountryCode: String? = .mockAny(),
        carrierAllowsVOIP: Bool = .mockAny(),
        radioAccessTechnology: CarrierInfo.RadioAccessTechnology = .mockAny()
    ) -> CarrierInfo {
        return CarrierInfo(
            carrierName: carrierName,
            carrierISOCountryCode: carrierISOCountryCode,
            carrierAllowsVOIP: carrierAllowsVOIP,
            radioAccessTechnology: radioAccessTechnology
        )
    }

    static func mockRandom() -> CarrierInfo {
        return CarrierInfo(
            carrierName: .mockRandom(),
            carrierISOCountryCode: .mockRandom(),
            carrierAllowsVOIP: .random(),
            radioAccessTechnology: .mockRandom()
        )
    }
}

class CarrierInfoProviderMock: CarrierInfoProviderType {
    private let queue = DispatchQueue(label: "com.datadoghq.CarrierInfoProviderMock")
    private var _current: CarrierInfo?

    init(carrierInfo: CarrierInfo?) {
        _current = carrierInfo
    }

    func set(current: CarrierInfo?) {
        queue.async { self._current = current }
    }

    // MARK: - CarrierInfoProviderType

    var current: CarrierInfo? {
        queue.sync { _current }
    }

    func subscribe<Observer: CarrierInfoObserver>(_ subscriber: Observer) where Observer.ObservedValue == CarrierInfo? {
    }

    // MARK: - Mocking

    static func mockAny() -> CarrierInfoProviderMock {
        return mockWith()
    }

    static func mockWith(
        carrierInfo: CarrierInfo = .mockAny()
    ) -> CarrierInfoProviderMock {
        return CarrierInfoProviderMock(carrierInfo: carrierInfo)
    }
}

extension CodableValue {
    static func mockAny() -> CodableValue {
        return CodableValue(String.mockAny())
    }
}

extension ValuePublisher: AnyMockable where Value: AnyMockable {
    static func mockAny() -> Self {
        return .init(initialValue: .mockAny())
    }
}

extension ValuePublisher: RandomMockable where Value: RandomMockable {
    static func mockRandom() -> Self {
        return .init(initialValue: .mockRandom())
    }
}

extension ValuePublisher {
    /// Publishes `newValue` using `publishSync(:_)` or `publishAsync(:_)`.
    func publishSyncOrAsync(_ newValue: Value) {
        if Bool.random() {
            publishSync(newValue)
        } else {
            publishAsync(newValue)
        }
    }
}

internal class ValueObserverMock<Value>: ValueObserver {
    typealias ObservedValue = Value

    private(set) var onValueChange: ((Value, Value) -> Void)?
    private(set) var lastChange: (oldValue: Value, newValue: Value)?

    init(onValueChange: ((Value, Value) -> Void)? = nil) {
        self.onValueChange = onValueChange
    }

    func onValueChanged(oldValue: Value, newValue: Value) {
        lastChange = (oldValue, newValue)
        onValueChange?(oldValue, newValue)
    }
}

extension DDError: RandomMockable {
    static func mockRandom() -> DDError {
        return DDError(
            type: .mockRandom(),
            message: .mockRandom(),
            stack: .mockRandom()
        )
    }
}

class MockHostsSanitizer: HostsSanitizing {
    private(set) var sanitizations = [(hosts: Set<String>, warningMessage: String)]()
    func sanitized(hosts: Set<String>, warningMessage: String) -> Set<String> {
        sanitizations.append((hosts: hosts, warningMessage: warningMessage))
        return hosts
    }
}

// MARK: - Global Dependencies Mocks

/// Mock which can be used to intercept messages printed by `developerLogger` or
/// `userLogger` by overwriting `Datadog.consolePrint` function:
///
///     let printFunction = PrintFunctionMock()
///     consolePrint = printFunction.print
///
class PrintFunctionMock {
    private(set) var printedMessages: [String] = []
    var printedMessage: String? { printedMessages.last }

    func print(message: String) {
        printedMessages.append(message)
    }
}<|MERGE_RESOLUTION|>--- conflicted
+++ resolved
@@ -260,12 +260,8 @@
         uploadURL: URL = .mockAny(),
         clientToken: String = .mockAny(),
         applicationID: String = .mockAny(),
-<<<<<<< HEAD
         sessionSampler: Sampler = .mockKeepAll(),
-=======
-        sessionSampler: Sampler = Sampler(samplingRate: 100),
-        telemetrySampler: Sampler = Sampler(samplingRate: 100),
->>>>>>> 43bc54d5
+        telemetrySampler: Sampler = .mockKeepAll(),
         uuidGenerator: RUMUUIDGenerator = DefaultRUMUUIDGenerator(),
         viewEventMapper: RUMViewEventMapper? = nil,
         resourceEventMapper: RUMResourceEventMapper? = nil,
