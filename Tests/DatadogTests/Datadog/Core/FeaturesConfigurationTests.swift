/*
 * Unless explicitly stated otherwise all files in this repository are licensed under the Apache License Version 2.0.
 * This product includes software developed at Datadog (https://www.datadoghq.com/).
 * Copyright 2019-2020 Datadog, Inc.
 */

import XCTest
@testable import Datadog

extension FeaturesConfiguration.Common: EquatableInTests {}

class FeaturesConfigurationTests: XCTestCase {
    // MARK: - Common Configuration

    func testApplicationName() throws {
        var configuration = try FeaturesConfiguration(
            configuration: .mockAny(),
            appContext: .mockWith(bundleName: "app-name")
        )
        XCTAssertEqual(configuration.common.applicationName, "app-name", "should use Bundle Name")

        configuration = try FeaturesConfiguration(
            configuration: .mockAny(),
            appContext: .mockWith(bundleType: .iOSApp, bundleName: nil)
        )
        XCTAssertEqual(configuration.common.applicationName, "iOSApp", "should fallback to Bundle Type")
    }

    func testApplicationVersion() throws {
        var configuration = try FeaturesConfiguration(
            configuration: .mockAny(),
            appContext: .mockWith(bundleVersion: "1.2.3")
        )
        XCTAssertEqual(configuration.common.applicationVersion, "1.2.3", "should use Bundle version")

        configuration = try FeaturesConfiguration(
            configuration: .mockAny(),
            appContext: .mockWith(bundleVersion: nil)
        )
        XCTAssertEqual(configuration.common.applicationVersion, "0.0.0", "should fallback to '0.0.0'")

        let randomVersion: String = .mockRandom()
        configuration = try FeaturesConfiguration(
            configuration: .mockWith(additionalConfiguration: [CrossPlatformAttributes.version: randomVersion]),
            appContext: .mockAny()
        )
        XCTAssertEqual(configuration.common.applicationVersion, randomVersion, "Version can be customized through additional configuration")
<<<<<<< HEAD
=======
    }

    func testApplicationVariant() throws {
        var configuration = try FeaturesConfiguration(
            configuration: .mockAny(),
            appContext: .mockAny()
        )
        XCTAssertNil(configuration.common.variant, "should not have a default variant")

        let randomVariant: String = .mockRandom()
        configuration = try FeaturesConfiguration(
            configuration: .mockWith(additionalConfiguration: [CrossPlatformAttributes.variant: randomVariant]),
            appContext: .mockAny()
        )
        XCTAssertEqual(configuration.common.variant, randomVariant, "Variant can be customized through additional configuration")
>>>>>>> 86be6acb
    }

    func testApplicationBundleIdentifier() throws {
        var configuration = try FeaturesConfiguration(
            configuration: .mockAny(),
            appContext: .mockWith(bundleIdentifier: "com.datadoghq.tests")
        )
        XCTAssertEqual(configuration.common.applicationBundleIdentifier, "com.datadoghq.tests", "should use Bundle identifier")

        configuration = try FeaturesConfiguration(
            configuration: .mockAny(),
            appContext: .mockWith(bundleIdentifier: nil)
        )
        XCTAssertEqual(configuration.common.applicationBundleIdentifier, "unknown", "should fallback to 'unknown'")
    }

    func testServiceName() throws {
        var configuration = try FeaturesConfiguration(
            configuration: .mockWith(serviceName: "service-name"),
            appContext: .mockWith(bundleIdentifier: "com.datadoghq.tests")
        )
        XCTAssertEqual(configuration.common.serviceName, "service-name", "should prioritize the value from `Datadog.Configuration`")

        configuration = try FeaturesConfiguration(
            configuration: .mockWith(serviceName: nil),
            appContext: .mockWith(bundleIdentifier: "com.datadoghq.tests")
        )
        XCTAssertEqual(configuration.common.serviceName, "com.datadoghq.tests", "should fallback to Bundle identifier")

        configuration = try FeaturesConfiguration(
            configuration: .mockWith(serviceName: nil),
            appContext: .mockWith(bundleIdentifier: nil)
        )
        XCTAssertEqual(configuration.common.serviceName, "ios", "should fallback to 'ios'")
    }

    func testEnvironment() throws {
        func verify(validEnvironmentName environment: String) throws {
            let configuration = try FeaturesConfiguration(
                configuration: .mockWith(environment: environment),
                appContext: .mockAny()
            )
            XCTAssertEqual(configuration.common.environment, environment, "should use the value from `Datadog.Configuration`")
        }
        func verify(invalidEnvironmentName environment: String) {
            XCTAssertThrowsError(try FeaturesConfiguration(configuration: .mockWith(environment: environment), appContext: .mockAny())) { error in
                XCTAssertEqual(
                    (error as? ProgrammerError)?.description,
                    "🔥 Datadog SDK usage error: `environment`: \(environment) contains illegal characters (only alphanumerics and `_` are allowed)"
                )
            }
        }

        try verify(validEnvironmentName: "staging_1")
        try verify(validEnvironmentName: "production")
        try verify(validEnvironmentName: "production:some")
        try verify(validEnvironmentName: "pro/d-uct.ion_")

        verify(invalidEnvironmentName: "")
        verify(invalidEnvironmentName: "*^@!&#")
        verify(invalidEnvironmentName: "abc def")
        verify(invalidEnvironmentName: "*^@!&#")
        verify(invalidEnvironmentName: "*^@!&#\nsome_env")
        verify(invalidEnvironmentName: String(repeating: "a", count: 197))
    }

    func testPerformancePreset() throws {
        try BatchSize.allCases
            .combined(with: UploadFrequency.allCases)
            .combined(with: BundleType.allCases)
            .map { ($0.0, $0.1, $1) }
            .forEach { batchSize, uploadFrequency, bundleType in
                let actualPerformancePreset = try FeaturesConfiguration(
                    configuration: .mockWith(batchSize: batchSize,uploadFrequency: uploadFrequency),
                    appContext: .mockWith(bundleType: bundleType)
                ).common.performance

                let expectedPerformancePreset = PerformancePreset(batchSize: batchSize, uploadFrequency: uploadFrequency, bundleType: bundleType)

                XCTAssertEqual(actualPerformancePreset, expectedPerformancePreset)
            }
    }

    func testSource() throws {
        var configuration = try FeaturesConfiguration(
            configuration: .mockWith(additionalConfiguration: [:]),
            appContext: .mockAny()
        )
        XCTAssertEqual(configuration.common.source, "ios", "Default `source` must be `ios`")

        let randomSource: String = .mockRandom()
        configuration = try FeaturesConfiguration(
            configuration: .mockWith(additionalConfiguration: [CrossPlatformAttributes.ddsource: randomSource]),
            appContext: .mockAny()
        )
        XCTAssertEqual(configuration.common.source, randomSource, "Source can be customized through additional configuration")
    }

    func testSDKVersion() throws {
        var configuration = try FeaturesConfiguration(
            configuration: .mockWith(additionalConfiguration: [:]),
            appContext: .mockAny()
        )
        XCTAssertEqual(configuration.common.sdkVersion, __sdkVersion, "Default `sdkVersion` must be equal to `__sdkVersion`")

        let randomSDKVersion: String = .mockRandom()
        configuration = try FeaturesConfiguration(
            configuration: .mockWith(additionalConfiguration: [CrossPlatformAttributes.sdkVersion: randomSDKVersion]),
            appContext: .mockAny()
        )
        XCTAssertEqual(configuration.common.sdkVersion, randomSDKVersion, "SDK version can be customized through additional configuration")
    }

    func testClientToken() throws {
        let clientToken: String = .mockRandom(among: .alphanumerics)
        let configuration = try createConfiguration(clientToken: clientToken)

        XCTAssertEqual(configuration.common.clientToken, clientToken)
    }

    func testEndpoint() throws {
        let randomLogsEndpoint: Datadog.Configuration.LogsEndpoint = .mockRandom()
        let randomTracesEndpoint: Datadog.Configuration.TracesEndpoint = .mockRandom()
        let randomRUMEndpoint: Datadog.Configuration.RUMEndpoint = .mockRandom()

        func configuration(datadogEndpoint: Datadog.Configuration.DatadogEndpoint?) throws -> FeaturesConfiguration {
            try createConfiguration(
                datadogEndpoint: datadogEndpoint,
                logsEndpoint: randomLogsEndpoint,
                tracesEndpoint: randomTracesEndpoint,
                rumEndpoint: randomRUMEndpoint
            )
        }

        typealias DeprecatedEndpoints = Deprecated<Datadog.Configuration.DatadogEndpoint>

        XCTAssertEqual(
            try configuration(datadogEndpoint: .us1).logging?.uploadURL.absoluteString,
            "https://logs.browser-intake-datadoghq.com/api/v2/logs"
        )
        XCTAssertEqual(
            try configuration(datadogEndpoint: .us3).logging?.uploadURL.absoluteString,
            "https://logs.browser-intake-us3-datadoghq.com/api/v2/logs"
        )
        XCTAssertEqual(
            try configuration(datadogEndpoint: .us5).logging?.uploadURL.absoluteString,
            "https://logs.browser-intake-us5-datadoghq.com/api/v2/logs"
        )
        XCTAssertEqual(
            try configuration(datadogEndpoint: .eu1).logging?.uploadURL.absoluteString,
            "https://mobile-http-intake.logs.datadoghq.eu/api/v2/logs"
        )
        XCTAssertEqual(
            try configuration(datadogEndpoint: .us1_fed).logging?.uploadURL.absoluteString,
            "https://logs.browser-intake-ddog-gov.com/api/v2/logs"
        )
        XCTAssertEqual(
            try configuration(datadogEndpoint: DeprecatedEndpoints.us).logging?.uploadURL.absoluteString,
            "https://logs.browser-intake-datadoghq.com/api/v2/logs"
        )
        XCTAssertEqual(
            try configuration(datadogEndpoint: DeprecatedEndpoints.eu).logging?.uploadURL.absoluteString,
            "https://mobile-http-intake.logs.datadoghq.eu/api/v2/logs"
        )
        XCTAssertEqual(
            try configuration(datadogEndpoint: DeprecatedEndpoints.gov).logging?.uploadURL.absoluteString,
            "https://logs.browser-intake-ddog-gov.com/api/v2/logs"
        )

        XCTAssertEqual(
            try configuration(datadogEndpoint: .us1).tracing?.uploadURL.absoluteString,
            "https://trace.browser-intake-datadoghq.com/api/v2/spans"
        )
        XCTAssertEqual(
            try configuration(datadogEndpoint: .us3).tracing?.uploadURL.absoluteString,
            "https://trace.browser-intake-us3-datadoghq.com/api/v2/spans"
        )
        XCTAssertEqual(
            try configuration(datadogEndpoint: .us5).tracing?.uploadURL.absoluteString,
            "https://trace.browser-intake-us5-datadoghq.com/api/v2/spans"
        )
        XCTAssertEqual(
            try configuration(datadogEndpoint: .eu1).tracing?.uploadURL.absoluteString,
            "https:/public-trace-http-intake.logs.datadoghq.eu/api/v2/spans"
        )
        XCTAssertEqual(
            try configuration(datadogEndpoint: .us1_fed).tracing?.uploadURL.absoluteString,
            "https://trace.browser-intake-ddog-gov.com/api/v2/spans"
        )
        XCTAssertEqual(
            try configuration(datadogEndpoint: DeprecatedEndpoints.us).tracing?.uploadURL.absoluteString,
            "https://trace.browser-intake-datadoghq.com/api/v2/spans"
        )
        XCTAssertEqual(
            try configuration(datadogEndpoint: DeprecatedEndpoints.eu).tracing?.uploadURL.absoluteString,
            "https:/public-trace-http-intake.logs.datadoghq.eu/api/v2/spans"
        )
        XCTAssertEqual(
            try configuration(datadogEndpoint: DeprecatedEndpoints.gov).tracing?.uploadURL.absoluteString,
            "https://trace.browser-intake-ddog-gov.com/api/v2/spans"
        )

        XCTAssertEqual(
            try configuration(datadogEndpoint: .us1).rum?.uploadURL.absoluteString,
            "https://rum.browser-intake-datadoghq.com/api/v2/rum"
        )
        XCTAssertEqual(
            try configuration(datadogEndpoint: .us3).rum?.uploadURL.absoluteString,
            "https://rum.browser-intake-us3-datadoghq.com/api/v2/rum"
        )
        XCTAssertEqual(
            try configuration(datadogEndpoint: .us5).rum?.uploadURL.absoluteString,
            "https://rum.browser-intake-us5-datadoghq.com/api/v2/rum"
        )
        XCTAssertEqual(
            try configuration(datadogEndpoint: .eu1).rum?.uploadURL.absoluteString,
            "https://rum-http-intake.logs.datadoghq.eu/api/v2/rum"
        )
        XCTAssertEqual(
            try configuration(datadogEndpoint: .us1_fed).rum?.uploadURL.absoluteString,
            "https://rum.browser-intake-ddog-gov.com/api/v2/rum"
        )
        XCTAssertEqual(
            try configuration(datadogEndpoint: DeprecatedEndpoints.us).rum?.uploadURL.absoluteString,
            "https://rum.browser-intake-datadoghq.com/api/v2/rum"
        )
        XCTAssertEqual(
            try configuration(datadogEndpoint: DeprecatedEndpoints.eu).rum?.uploadURL.absoluteString,
            "https://rum-http-intake.logs.datadoghq.eu/api/v2/rum"
        )
        XCTAssertEqual(
            try configuration(datadogEndpoint: DeprecatedEndpoints.gov).rum?.uploadURL.absoluteString,
            "https://rum.browser-intake-ddog-gov.com/api/v2/rum"
        )

        XCTAssertEqual(
            try configuration(datadogEndpoint: nil).logging?.uploadURL.absoluteString,
            randomLogsEndpoint.url,
            "When `DatadogEndpoint` is not set, it should default to `LogsEndpoint` value."
        )
        XCTAssertEqual(
            try configuration(datadogEndpoint: nil).tracing?.uploadURL.absoluteString,
            randomTracesEndpoint.url,
            "When `DatadogEndpoint` is not set, it should default to `TracesEndpoint` value."
        )
        XCTAssertEqual(
            try configuration(datadogEndpoint: nil).rum?.uploadURL.absoluteString,
            randomRUMEndpoint.url,
            "When `DatadogEndpoint` is not set, it should default to `RUMEndpoint` value."
        )
    }

    func testCustomProxy() throws {
        let proxyConfiguration: [AnyHashable: Any] = [
            kCFNetworkProxiesHTTPEnable: true,
            kCFNetworkProxiesHTTPPort: 123,
            kCFNetworkProxiesHTTPProxy: "www.example.com",
            kCFProxyUsernameKey: "proxyuser",
            kCFProxyPasswordKey: "proxypass",
        ]
        let configuration = try createConfiguration(proxyConfiguration: proxyConfiguration)

        XCTAssertEqual(configuration.common.proxyConfiguration?[kCFNetworkProxiesHTTPEnable] as? Bool, true)
        XCTAssertEqual(configuration.common.proxyConfiguration?[kCFNetworkProxiesHTTPPort] as? Int, 123)
        XCTAssertEqual(configuration.common.proxyConfiguration?[kCFNetworkProxiesHTTPProxy] as? String, "www.example.com")
        XCTAssertEqual(configuration.common.proxyConfiguration?[kCFProxyUsernameKey] as? String, "proxyuser")
        XCTAssertEqual(configuration.common.proxyConfiguration?[kCFProxyPasswordKey] as? String, "proxypass")
    }

    // MARK: - Logging Configuration Tests

    func testWhenLoggingIsDisabled() throws {
        XCTAssertNil(
            try FeaturesConfiguration(configuration: .mockWith(loggingEnabled: false), appContext: .mockAny()).logging,
            "Feature configuration should not be available if the feature is disabled"
        )
    }

    func testCustomLogsEndpoint() throws {
        let randomDatadogEndpoint: Datadog.Configuration.DatadogEndpoint = .mockRandom()
        let randomCustomEndpoint: URL = .mockRandom()

        let configuration = try createConfiguration(
            datadogEndpoint: randomDatadogEndpoint,
            customLogsEndpoint: randomCustomEndpoint
        )

        XCTAssertEqual(
            configuration.logging?.uploadURL,
            randomCustomEndpoint,
            "When custom endpoint is set it should override `DatadogEndpoint`"
        )
    }

    // MARK: - Tracing Configuration Tests

    func testWhenTracingIsDisabled() throws {
        XCTAssertNil(
            try FeaturesConfiguration(configuration: .mockWith(tracingEnabled: false), appContext: .mockAny()).tracing,
            "Feature configuration should not be available if the feature is disabled"
        )
    }

    func testCustomTracesEndpoint() throws {
        let randomDatadogEndpoint: Datadog.Configuration.DatadogEndpoint = .mockRandom()
        let randomCustomEndpoint: URL = .mockRandom()

        let configuration = try createConfiguration(
            datadogEndpoint: randomDatadogEndpoint,
            customTracesEndpoint: randomCustomEndpoint
        )

        XCTAssertEqual(
            configuration.tracing?.uploadURL,
            randomCustomEndpoint,
            "When custom endpoint is set it should override `DatadogEndpoint`"
        )
    }

    // MARK: - RUM Configuration Tests

    func testWhenRUMIsDisabled() throws {
        XCTAssertNil(
            try FeaturesConfiguration(configuration: .mockWith(rumEnabled: false), appContext: .mockAny()).rum,
            "Feature configuration should not be available if the feature is disabled"
        )
    }

    func testCustomRUMEndpoint() throws {
        let randomDatadogEndpoint: Datadog.Configuration.DatadogEndpoint = .mockRandom()
        let randomCustomEndpoint: URL = .mockRandom()

        let configuration = try createConfiguration(
            datadogEndpoint: randomDatadogEndpoint,
            customRUMEndpoint: randomCustomEndpoint
        )

        XCTAssertEqual(
            configuration.rum?.uploadURL,
            randomCustomEndpoint,
            "When custom endpoint is set it should override `DatadogEndpoint`"
        )
    }

    func testRUMSamplingRate() throws {
        let custom = try FeaturesConfiguration(
            configuration: .mockWith(
                rumApplicationID: "rum-app-id",
                rumEnabled: true,
                rumSessionsSamplingRate: 45.2
            ),
            appContext: .mockAny()
        )
        XCTAssertEqual(custom.rum?.applicationID, "rum-app-id")
        XCTAssertEqual(custom.rum?.sessionSampler.samplingRate, 45.2)
    }

    func testRUMAutoInstrumentationConfiguration() throws {
        let viewsConfigured = try FeaturesConfiguration(
            configuration: .mockWith(
                rumEnabled: true,
                rumUIKitViewsPredicate: UIKitRUMViewsPredicateMock(),
                rumUIKitUserActionsPredicate: nil,
                rumLongTaskDurationThreshold: nil
            ),
            appContext: .mockAny()
        )
        XCTAssertNotNil(viewsConfigured.rum!.instrumentation!.uiKitRUMViewsPredicate)
        XCTAssertNil(viewsConfigured.rum!.instrumentation!.uiKitRUMUserActionsPredicate)
        XCTAssertNil(viewsConfigured.rum!.instrumentation!.longTaskThreshold)

        let actionsConfigured = try FeaturesConfiguration(
            configuration: .mockWith(
                rumEnabled: true,
                rumUIKitViewsPredicate: nil,
                rumUIKitUserActionsPredicate: UIKitRUMUserActionsPredicateMock(),
                rumLongTaskDurationThreshold: nil
            ),
            appContext: .mockAny()
        )

        XCTAssertNotNil(actionsConfigured.rum!.instrumentation!.uiKitRUMUserActionsPredicate)
        XCTAssertNil(actionsConfigured.rum!.instrumentation!.uiKitRUMViewsPredicate)
        XCTAssertNil(actionsConfigured.rum!.instrumentation!.longTaskThreshold)

        let longTaskConfigured = try FeaturesConfiguration(
            configuration: .mockWith(
                rumEnabled: true,
                rumUIKitViewsPredicate: nil,
                rumUIKitUserActionsPredicate: nil,
                rumLongTaskDurationThreshold: 0.25
            ),
            appContext: .mockAny()
        )

        XCTAssertNotNil(longTaskConfigured.rum!.instrumentation!.longTaskThreshold)
        XCTAssertNil(longTaskConfigured.rum!.instrumentation!.uiKitRUMViewsPredicate)
        XCTAssertNil(longTaskConfigured.rum!.instrumentation!.uiKitRUMUserActionsPredicate)
    }

    func testMobileVitalsFrequency() throws {
        var custom = try FeaturesConfiguration(
            configuration: .mockWith(
                rumEnabled: true,
                mobileVitalsFrequency: .average
            ),
            appContext: .mockAny()
        )
        XCTAssertEqual(custom.rum?.vitalsFrequency, 0.5)

        custom = try FeaturesConfiguration(
            configuration: .mockWith(
                rumEnabled: true,
                mobileVitalsFrequency: .frequent
            ),
            appContext: .mockAny()
        )
        XCTAssertEqual(custom.rum?.vitalsFrequency, 0.1)

        custom = try FeaturesConfiguration(
            configuration: .mockWith(
                rumEnabled: true,
                mobileVitalsFrequency: .rare
            ),
            appContext: .mockAny()
        )
        XCTAssertEqual(custom.rum?.vitalsFrequency, 1)

        custom = try FeaturesConfiguration(
            configuration: .mockWith(
                rumEnabled: true,
                mobileVitalsFrequency: .never
            ),
            appContext: .mockAny()
        )
        XCTAssertNil(custom.rum?.vitalsFrequency)
    }

    // MARK: - Crash Reporting Configuration Tests

    func testWhenCrashReportingIsDisabled() throws {
        XCTAssertNil(
            try FeaturesConfiguration(configuration: .mockWith(crashReportingPlugin: nil), appContext: .mockAny()).crashReporting,
            "Feature configuration should not be available if the feature is disabled"
        )
    }

    func testWhenRUMorLoggingFeaturesAreEnabled_thenCrashReportingFeatureCanBeEnabled() throws {
        let random = [true, true, false].shuffled() // get at least one `true` on first two positions
        let enableLogging = random[0]
        let enableRUM = random[1]

        XCTAssertNotNil(
            try FeaturesConfiguration(
                configuration: .mockWith(
                    loggingEnabled: enableLogging,
                    rumEnabled: enableRUM,
                    crashReportingPlugin: CrashReportingPluginMock()
                ),
                appContext: .mockAny()
            ).crashReporting,
            """
            When Logging is \(enableLogging ? "" : "dis")abled and RUM is \(enableRUM ? "" : "dis")abled,
            then Crash Reporting should be enabled.
            """
        )
    }

    func testGivenRUMAndLoggingFeaturesDisabled_whenCrashReportingFeatureIsEnabled_itPrintsConsoleWarning() throws {
        let printFunction = PrintFunctionMock()
        consolePrint = printFunction.print
        defer { consolePrint = { print($0) } }

        _ = try FeaturesConfiguration(
            configuration: .mockWith(
                loggingEnabled: false,
                rumEnabled: false,
                crashReportingPlugin: CrashReportingPluginMock()
            ),
            appContext: .mockAny()
        )

        XCTAssertEqual(
            printFunction.printedMessage,
            """
            🔥 Datadog SDK usage error: To use `.enableCrashReporting(using:)` either RUM or Logging must be enabled.
            Use: `.enableLogging(true)` or `.enableRUM(true)`.
            """
        )
    }

    // MARK: - URLSession Auto Instrumentation Configuration Tests

    func testURLSessionAutoInstrumentationConfiguration() throws {
        let randomDatadogEndpoint: Datadog.Configuration.DatadogEndpoint = .mockRandom()
        let randomCustomLogsEndpoint: URL? = Bool.random() ? .mockRandom() : nil
        let randomCustomTracesEndpoint: URL? = Bool.random() ? .mockRandom() : nil
        let randomCustomRUMEndpoint: URL? = Bool.random() ? .mockRandom() : nil

        let firstPartyHosts: Set<String> = ["example.com", "foo.eu"]
        let expectedSDKInternalURLs: Set<String> = [
            randomCustomLogsEndpoint?.absoluteString ?? randomDatadogEndpoint.logsEndpoint.url,
            randomCustomTracesEndpoint?.absoluteString ?? randomDatadogEndpoint.tracesEndpoint.url,
            randomCustomRUMEndpoint?.absoluteString ?? randomDatadogEndpoint.rumEndpoint.url
        ]

        func createConfiguration(
            tracingEnabled: Bool,
            rumEnabled: Bool,
            firstPartyHosts: Set<String>?
        ) throws -> FeaturesConfiguration {
            try FeaturesConfiguration(
                configuration: .mockWith(
                    tracingEnabled: tracingEnabled,
                    rumEnabled: rumEnabled,
                    datadogEndpoint: randomDatadogEndpoint,
                    customLogsEndpoint: randomCustomLogsEndpoint,
                    customTracesEndpoint: randomCustomTracesEndpoint,
                    customRUMEndpoint: randomCustomRUMEndpoint,
                    firstPartyHosts: firstPartyHosts
                ),
                appContext: .mockAny()
            )
        }

        // When `firstPartyHosts` are provided and both Tracing and RUM are enabled
        var configuration = try createConfiguration(
            tracingEnabled: true,
            rumEnabled: true,
            firstPartyHosts: firstPartyHosts
        )
        XCTAssertEqual(configuration.urlSessionAutoInstrumentation?.userDefinedFirstPartyHosts, firstPartyHosts)
        XCTAssertEqual(configuration.urlSessionAutoInstrumentation?.sdkInternalURLs, expectedSDKInternalURLs)
        XCTAssertTrue(configuration.urlSessionAutoInstrumentation!.instrumentTracing)
        XCTAssertTrue(configuration.urlSessionAutoInstrumentation!.instrumentRUM)

        // When `firstPartyHosts` are set and only Tracing is enabled
        configuration = try createConfiguration(
            tracingEnabled: true,
            rumEnabled: false,
            firstPartyHosts: firstPartyHosts
        )
        XCTAssertEqual(configuration.urlSessionAutoInstrumentation?.userDefinedFirstPartyHosts, firstPartyHosts)
        XCTAssertEqual(configuration.urlSessionAutoInstrumentation?.sdkInternalURLs, expectedSDKInternalURLs)
        XCTAssertTrue(configuration.urlSessionAutoInstrumentation!.instrumentTracing)
        XCTAssertFalse(configuration.urlSessionAutoInstrumentation!.instrumentRUM)

        // When `firstPartyHosts` are set and only RUM is enabled
        configuration = try createConfiguration(
            tracingEnabled: false,
            rumEnabled: true,
            firstPartyHosts: firstPartyHosts
        )
        XCTAssertEqual(configuration.urlSessionAutoInstrumentation?.userDefinedFirstPartyHosts, firstPartyHosts)
        XCTAssertEqual(configuration.urlSessionAutoInstrumentation?.sdkInternalURLs, expectedSDKInternalURLs)
        XCTAssertFalse(configuration.urlSessionAutoInstrumentation!.instrumentTracing)
        XCTAssertTrue(configuration.urlSessionAutoInstrumentation!.instrumentRUM)

        // When `firstPartyHosts` are not set
        configuration = try createConfiguration(
            tracingEnabled: true,
            rumEnabled: true,
            firstPartyHosts: nil
        )
        XCTAssertNil(
            configuration.urlSessionAutoInstrumentation,
            "When `firstPartyHosts` are not set, the URLSession auto instrumentation config should be `nil`"
        )

        // When `firstPartyHosts` are set empty
        configuration = try createConfiguration(
            tracingEnabled: true,
            rumEnabled: true,
            firstPartyHosts: []
        )
        XCTAssertNotNil(
            configuration.urlSessionAutoInstrumentation,
            "When `firstPartyHosts` are set empty and non-nil, the URLSession auto instrumentation config should NOT be nil."
        )
    }

    func testWhenURLSessionAutoinstrumentationEnabled_thenRUMAttributesProviderCanBeConfigured() throws {
        // When
        let configurationWithAttributesProvider = try FeaturesConfiguration(
            configuration: .mockWith(
                tracingEnabled: .random(),
                rumEnabled: true,
                firstPartyHosts: ["foo.com"],
                rumResourceAttributesProvider: { _, _, _, _ in [:] }
            ),
            appContext: .mockAny()
        )
        let configurationWithoutAttributesProvider = try FeaturesConfiguration(
            configuration: .mockWith(
                tracingEnabled: .random(),
                rumEnabled: true,
                firstPartyHosts: ["foo.com"],
                rumResourceAttributesProvider: nil
            ),
            appContext: .mockAny()
        )

        // Then
        XCTAssertNotNil(configurationWithAttributesProvider.urlSessionAutoInstrumentation?.rumAttributesProvider)
        XCTAssertNil(configurationWithoutAttributesProvider.urlSessionAutoInstrumentation?.rumAttributesProvider)
    }

    func testGivenURLSessionAutoinstrumentationDisabled_whenRUMAttributesProviderIsSet_itPrintsConsoleWarning() throws {
        let printFunction = PrintFunctionMock()
        consolePrint = printFunction.print
        defer { consolePrint = { print($0) } }

        _ = try FeaturesConfiguration(
            configuration: .mockWith(
                firstPartyHosts: nil,
                rumResourceAttributesProvider: { _, _, _, _ in nil }
            ),
            appContext: .mockAny()
        )

        XCTAssertEqual(
            printFunction.printedMessage,
            """
            🔥 Datadog SDK usage error: To use `.setRUMResourceAttributesProvider(_:)` URLSession tracking must be enabled
            with `.trackURLSession(firstPartyHosts:)`.
            """
        )
    }

    // MARK: - Invalid Configurations

    func testWhenClientTokenIsInvalid_itThrowsProgrammerError() {
        XCTAssertThrowsError(try createConfiguration(clientToken: "")) { error in
            XCTAssertEqual((error as? ProgrammerError)?.description, "🔥 Datadog SDK usage error: `clientToken` cannot be empty.")
        }
    }

    func testWhenCustomEndpointIsInvalid_itThrowsProgrammerError() {
        XCTAssertThrowsError(try createConfiguration(logsEndpoint: .custom(url: "not a valid url string"))) { error in
            XCTAssertEqual(
                (error as? ProgrammerError)?.description,
                "🔥 Datadog SDK usage error: The `url` in `.custom(url:)` must be a valid URL string."
            )
        }
    }

    func testGivenNoRUMApplicationIDProvided_whenRUMFeatureIsEnabled_itPrintsConsoleWarning() throws {
        let printFunction = PrintFunctionMock()
        consolePrint = printFunction.print
        defer { consolePrint = { print($0) } }

        _ = try FeaturesConfiguration(
            configuration: .mockWith(rumApplicationID: nil, rumEnabled: true),
            appContext: .mockAny()
        )

        XCTAssertEqual(
            printFunction.printedMessage,
            """
            🔥 Datadog SDK usage error: In order to use the RUM feature, `Datadog.Configuration` must be constructed using:
            `.builderUsing(rumApplicationID:rumClientToken:environment:)`
            """
        )
    }

    func testGivenFirstPartyHostsDefined_whenRUMAndTracingAreDisabled_itDoesNotInstrumentURLSessionAndPrintsConsoleWarning() throws {
        let printFunction = PrintFunctionMock()
        consolePrint = printFunction.print
        defer { consolePrint = { print($0) } }

        // Given
        let firstPartyHosts: Set<String> = ["first-party.com"]

        // When
        let tracingEnabled = false
        let rumEnabled = false

        // Then
        let configuration = try FeaturesConfiguration(
            configuration: .mockWith(tracingEnabled: tracingEnabled, rumEnabled: rumEnabled, firstPartyHosts: firstPartyHosts),
            appContext: .mockAny()
        )

        XCTAssertNil(
            configuration.urlSessionAutoInstrumentation,
            "`URLSession` should not be auto instrumented."
        )

        XCTAssertEqual(
            printFunction.printedMessage,
            """
            🔥 Datadog SDK usage error: To use `.trackURLSession(firstPartyHosts:)` either RUM or Tracing must be enabled.
            Use: `.enableTracing(true)` or `.enableRUM(true)`.
            """
        )
    }

    func testWhenFirstPartyHostsAreProvided_itPassesThemToSanitizer() throws {
        // When
        let firstPartyHosts: Set<String> = [
            "https://first-party.com",
            "http://api.first-party.com",
            "https://first-party.com/v2/api"
        ]

        // Then
        let mockHostsSanitizer = MockHostsSanitizer()
        _ = try FeaturesConfiguration(
            configuration: .mockWith(rumEnabled: true, firstPartyHosts: firstPartyHosts),
            appContext: .mockAny(),
            hostsSanitizer: mockHostsSanitizer
        )

        XCTAssertEqual(mockHostsSanitizer.sanitizations.count, 1)
        let sanitization = try XCTUnwrap(mockHostsSanitizer.sanitizations.first)
        XCTAssertEqual(sanitization.hosts, firstPartyHosts)
        XCTAssertEqual(sanitization.warningMessage, "The first party host configured for Datadog SDK is not valid")
    }

    // MARK: - Helpers

    private func createConfiguration(
        clientToken: String = "abc",
        datadogEndpoint: Datadog.Configuration.DatadogEndpoint? = nil,
        customLogsEndpoint: URL? = nil,
        customTracesEndpoint: URL? = nil,
        customRUMEndpoint: URL? = nil,
        logsEndpoint: Datadog.Configuration.LogsEndpoint = .us1,
        tracesEndpoint: Datadog.Configuration.TracesEndpoint = .us1,
        rumEndpoint: Datadog.Configuration.RUMEndpoint = .us1,
        proxyConfiguration: [AnyHashable: Any]? = nil
    ) throws -> FeaturesConfiguration {
        return try FeaturesConfiguration(
            configuration: .mockWith(
                clientToken: clientToken,
                loggingEnabled: true,
                tracingEnabled: true,
                rumEnabled: true,
                datadogEndpoint: datadogEndpoint,
                customLogsEndpoint: customLogsEndpoint,
                customTracesEndpoint: customTracesEndpoint,
                customRUMEndpoint: customRUMEndpoint,
                logsEndpoint: logsEndpoint,
                tracesEndpoint: tracesEndpoint,
                rumEndpoint: rumEndpoint,
                proxyConfiguration: proxyConfiguration
            ),
            appContext: .mockAny()
        )
    }
}

// MARK: - Deprecation Helpers

/// An assistant protocol to shim the deprecated APIs and call them with no compiler warning.
private protocol DeprecatedDatadogEndpoints {
    static var us: Self { get }
    static var eu: Self { get }
    static var gov: Self { get }
}
extension Datadog.Configuration.DatadogEndpoint: DeprecatedDatadogEndpoints {}

/// An assistant shim to access `Datadog.Configuration.DatadogEndpoint` deprecated APIs with no warning.
private struct Deprecated<T: DeprecatedDatadogEndpoints> {
    static var us: T { T.us }
    static var eu: T { T.eu }
    static var gov: T { T.gov }
}<|MERGE_RESOLUTION|>--- conflicted
+++ resolved
@@ -45,8 +45,6 @@
             appContext: .mockAny()
         )
         XCTAssertEqual(configuration.common.applicationVersion, randomVersion, "Version can be customized through additional configuration")
-<<<<<<< HEAD
-=======
     }
 
     func testApplicationVariant() throws {
@@ -62,7 +60,6 @@
             appContext: .mockAny()
         )
         XCTAssertEqual(configuration.common.variant, randomVariant, "Variant can be customized through additional configuration")
->>>>>>> 86be6acb
     }
 
     func testApplicationBundleIdentifier() throws {
