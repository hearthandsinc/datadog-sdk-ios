--- conflicted
+++ resolved
@@ -1,6 +1,2 @@
-<<<<<<< HEAD
-github "lyft/Kronos" ~> 4.1
-github "microsoft/plcrashreporter" ~> 1.8.1
-=======
 github "lyft/Kronos" ~> 4.2
->>>>>>> 0dd335b7
+github "microsoft/plcrashreporter" ~> 1.8.1