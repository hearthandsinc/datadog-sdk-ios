--- conflicted
+++ resolved
@@ -2,12 +2,9 @@
 
 - [IMPROVEMENT] Crash errors now include up-to-date global RUM attributes. See [#1834][]
 - [FEATURE] `DatadogTrace` now supports OpenTelemetry. See [#1828][]
-<<<<<<< HEAD
 - [FEATURE] Support for trace context injection configuration to allow selective injection. See [#1835][]
-=======
 - [FEATURE] `DatadogWebViewTracking` is now available for Obj-C. See [#1854][]
 - [FEATURE] RUM "stop session", "get session ID" and "evaluate feature flag" APIs are now available for Obj-C. See [#1853][]
->>>>>>> cf4ddc55
 
 # 2.11.0 / 08-05-2024
 
