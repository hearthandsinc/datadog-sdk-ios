--- conflicted
+++ resolved
@@ -1,10 +1,7 @@
 # Unreleased
 
-<<<<<<< HEAD
 * [FEATURE] Call RUM's `errorEventMapper` for crashes.
-=======
 * [FEATURE] Support calling log event mapper for crashes.
->>>>>>> c56e2be9
 
 # 2.8.0 / 19-03-2024
 
