# Unreleased

<<<<<<< HEAD
- [IMPROVEMENT] Bump `IPHONEOS_DEPLOYMENT_TARGET` and `TVOS_DEPLOYMENT_TARGET` from 11 to 12. See [#1891][]
=======
- [IMPROVEMENT] Add `.connect`, `.trace`, `.options` values to `DDRUMMethod` type. See [#1886][]
>>>>>>> 10c91a5e

# 2.12.0 / 03-06-2024

- [IMPROVEMENT] Crash errors now include up-to-date global RUM attributes. See [#1834][]
- [FEATURE] `DatadogTrace` now supports OpenTelemetry. See [#1828][]
- [FIX] Fix crash on accessing request.allHTTPHeaderFields. See [#1843][]
- [FEATURE] Support for trace context injection configuration to allow selective injection. See [#1835][]
- [FEATURE] `DatadogWebViewTracking` is now available for Obj-C. See [#1854][]
- [FEATURE] RUM "stop session", "get session ID" and "evaluate feature flag" APIs are now available for Obj-C. See [#1853][]

# 2.11.0 / 08-05-2024

- [FEATURE] `DatadogTrace` now supports head-based sampling. See [#1794][]
- [FEATURE] Support WebView recording in Session Replay. See [#1776][]
- [IMPROVEMENT] Add `isInitialized` and `stopInstance` methods to ObjC API. See [#1800][]
- [IMPROVEMENT] Add `addUserExtraInfo` method to ObjC API. See [#1799][]
- [FIX] Add background upload capability to extensions. See [#1803][]
- [IMPROVEMENT] Start sending data immediately after SDK is initialized. See [#1798][]
- [IMPROVEMENT] Make the SDK compile on macOS 12+. See [#1711][]

# 2.10.1 / 02-05-2024

- [FIX] Use trace and span id as decimal. See [#1807][]

# 2.10.0 / 23-04-2024

- [IMPROVEMENT] Add image duplicate detection between sessions. See [#1747][]
- [FEATURE] Add support for 128 bit trace IDs. See [#1721][]
- [FEATURE] Fatal App Hangs are tracked in RUM. See [#1763][]
- [FIX] Avoid name collision with Required Reason APIs. See [#1774][]

# 2.9.0 / 11-04-2024

- [FEATURE] Call RUM's `errorEventMapper` for crashes. See [#1742][]
- [FEATURE] Support calling log event mapper for crashes. See [#1741][]
- [FIX] Fix crash in `NetworkInstrumentationFeature`. See [#1767][]
- [FIX] Remove modulemap. See [#1746][]
- [FIX] Expose objc interfaces in Session Replay module. See [#1697][]

# 2.8.1 / 20-03-2024

- [FEATURE] App Hangs are tracked as RUM errors. See [#1685][]
- [FIX] Propagate parent span in distributing tracing. See [#1627][]
- [IMPROVEMENT] Add Device's Brand, Name, and Model in LogEvent. See [#1672][] (Thanks [@aldoKelvianto][])
- [FEATURE] Improved image recording in Session Replay. See [#1592][]
- [FEATURE] Allow custom error fingerprinting on logs with a special attribute. See [#1722][]
- [FEATURE] Add global log attributes. See [#1707][]
- [FEATURE] Privacy Manifest data usage description. See [#1724][]
- [FIX] Pass through data when network request completes. See [#1696][]

# 2.7.1 / 12-02-2024

- [FIX] Privacy Report missing properties. See [#1656][]
- [FIX] Privacy manifest collision in static framework. See [#1666][]

# 2.7.0 / 25-01-2024

- [FIX] RUM session not being linked to spans. See [#1615][]
- [FIX] `URLSessionTask.resume()` swizzling in iOS 13 and 12. See [#1637][]
- [FEATURE] Allow stopping a core instance. See [#1541][]
- [FEATURE] Link crashes sent as Log events to RUM session. See [#1645][]
- [IMPROVEMENT] Add extra HTTP codes to the list of retryable status codes. See [#1639][]
- [FEATURE] Add privacy manifest to `DatadogCore`. See [#1644][]

# 2.6.0 / 09-01-2024
- [FEATURE] Add `currentSessionID(completion:)` accessor to access the current session ID.
- [FEATURE] Add `BatchProcessingLevel` configuration allowing to process more batches within single read/upload cycle. See [#1531][]
- [FIX] Use `currentRequest` instead `originalRequest` for URLSession request interception. See [#1609][]
- [FIX] Remove weak `UIViewController` references. See [#1597][]

# 2.5.1 / 20-12-2023

- [BUGFIX] Fix `view.time_spent` in RUM view events. See [#1596][]

- [FEATURE] Start RUM session on RUM init. See [#1594][]

# 2.5.0 / 08-11-2023

- [BUGFIX] Optimize Session Replay diffing algorithm. See [#1524][]
- [FEATURE] Add network instrumentation for async/await URLSession APIs. See [#1394][]
- [FEATURE] Change default tracing headers for first party hosts to use both Datadog headers and W3C `tracecontext` headers. See [#1529][]
- [FEATURE] Add tracestate headers when using W3C tracecontext. See [#1536][]
- [BUGFIX] Fix RUM ViewController leaks. See [#1533][]

# 2.4.0 / 18-10-2023

- [FEATURE] WebView Log events can be now sampled. See [#1515][]
- [BUGFIX] WebView RUM events are now dropped if mobile RUM session is not sampled. See [#1502][]
- [BUGFIX] Fix `os.name` in Log events. See [#1493][]

# 2.3.0 / 02-10-2023

- [IMPROVEMENT] Add UIBackgroundTask for uploading jobs. See [#1412][]
- [IMPROVEMENT] Report Build Number in Logs and RUM. See [#1465][]
- [BUGFIX] Fix wrong `view.name` reported in RUM crashes. See [#1488][]
- [BUGFIX] Fix RUM sessions state propagation in Crash Reporting. See [#1498][]

# 2.2.1 / 13-09-2023

- [BUGFIX] Add default RUM views and actions predicates to DatadogObjc . See [#1464][].

# 2.2.0 / 12-09-2023

- [IMPROVEMENT] Enable cross-platform SDKs to change app `version`. See [#1447][]
- [IMPROVEMENT] Enable cross-platform SDKs to edit more of telemetry configuration. See [#1456][]

# 2.1.2 / 29-08-2023

- [BUGFIX] Do not embed DatadogInternal while building Trace and RUM xcframeworks. See [#1444][].

# 2.1.1 / 22-08-2023

- [BUGFIX] `DatadogObjc` not fully available in `2.1.0`. See [#1428][].

# 2.1.0 / 18-08-2023

- [BUGFIX] Manual trace injection APIs are not available in DatadogTrace. See [#1415][].
- [BUGFIX] Fix session replay uploads to AP1 site. See [#1418][].
- [BUGFIX] Allow instantiating custom instance of the SDK after default one. See [#1413][].
- [BUGFIX] Do not propagate attributes from Errors and LongTasks to Views.
- [IMPROVEMENT] Upgrade to PLCrashReporter 1.11.1.
- [FEATURE] Report session sample rate to the backend with RUM events. See [#1410][]
- [IMPROVEMENT] Expose Session Replay to Objective-C. see [#1419][]

# 2.0.0 / 31-07-2023

Release `2.0` introduces breaking changes. Follow the [Migration Guide](MIGRATION.md) to upgrade from `1.x` versions.

- [FEATURE] Session Replay.
- [FEATURE] Support multiple SDK instances.
- [IMPROVEMENT] All relevant products (RUM, Trace, Logs, etc.) are now extracted into different modules.
- [BUGFIX] Module stability: fix name collision.

# 1.22.0 / 21-07-2023
- [BUGFIX] Fix APM local spans not correlating with RUM views. See [#1355][]
- [IMPROVEMENT] Reduce number of view updates by filtering events from payload. See [#1328][]

# 1.21.0 / 27-06-2023
- [BUGFIX] Fix TracingUUID string format. See [#1311][] (Thanks [@changm4n][])
- [BUGFIX] Rename _Datadog_Private to DatadogPrivate. See [#1331] (Thanks [@alexfanatics][])
- [IMPROVEMENT] Add context to crash when there's an active view. See [#1315][]


# 1.20.0 / 01-06-2023
- [BUGFIX] Use targetTimestamp as reference to calculate FPS for variable refresh rate displays. See [#1272][]

# 1.19.0 / 26-04-2023
- [BUGFIX] Fix view attributes override by action attributes. See [#1250][]
- [IMPROVEMENT] Add Tracer sampling rate. See [#1259][]
- [BUGFIX] Fix RUM context not being attached to log when no user action exists. See [#1264][]

# 1.18.0 / 19-04-2023
- [IMPROVEMENT] Add start reason to the session. See [#1247][]
- [IMPROVEMENT] Add ability to stop the session. See [#1219][]

# 1.17.0 / 23-03-2023
- [BUGFIX] Fix crash in `VitalInfoSampler`. See [#1216][] (Thanks [@cltnschlosser][])
- [IMPROVEMENT] Fix Xcode analysis warning. See [#1220][]
- [BUGFIX] Send crashes to both RUM and Logs. See [#1209][]

# 1.16.0 / 02-03-2023
- [IMPROVEMENT] Always create an ApplicationLaunch view on session initialization. See [#1160][]
- [BUGFIX] Remove the data race caused by sampling on the RUM thread. See [#1177][] (Thanks [@cltnschlosser][])
- [BUGFIX] Add ability to adjust configuration telemetry sampling rate. See [#1188][]

# 1.15.0 / 23-01-2023

- [BUGFIX] Fix 'Could not allocate memory' after corrupted TLV. See [#1089][] (Thanks [@cltnschlosser][])
- [BUGFIX] Fix error count on the view update event following a crash. See [#1145][]

# 1.14.0 / 20-12-2022

- [IMPROVEMENT] Add a method for sending error attributes on logs as strings. See [#1051][].
- [IMPROVEMENT] Add manual Open Telemetry b3 headers injection. See [#1057][]
- [IMPROVEMENT] Add automatic Open Telemetry b3 headers injection. See [#1061][]
- [IMPROVEMENT] Add manual and automatic W3C traceparent header injection. See [#1071][]

# 1.13.0 / 08-11-2022

- [IMPROVEMENT] Improve console logs when using `DDNoopRUMMonitor`. See [#1007][] (Thanks [@dfed][])
- [IMPROVEMENT] Add public API to control tracking of frustrations signals. See [#1013][]
- [IMPROVEMENT] Send trace sample rate (`dd.rulePsr`) for APM's traffic ingestion control page. See [#1029][]
- [IMPROVEMENT] Add a method to add user info properties. See [#1031][]
- [BUGFIX] Fix vitals default presets. See [#1043][]
- [IMPROVEMENT] Add logging sampling. See [#1045][]


# 1.12.1 / 18-10-2022

- [IMPROVEMENT] Upgrade to PLCrashReporter 1.11.0 to fix Xcode 14 support.

# 1.12.0 / 16-09-2022

- [BUGFIX] Fix manual User Action dropped if a new view start. See [#997][]
- [IMPROVEMENT] Enable cross-platform SDKs to change app `version`. See [#973][]
- [IMPROVEMENT] Add internal APIs for cross-platform SDKs. See [#964][]
- [IMPROVEMENT] Add mobile vitals frequency configuration. See [#876][]
- [IMPROVEMENT] Include the exact model information in RUM `device.model`. See [#888][]
- [FEATURE] Allow filtering outgoing logs with a status threshold. See [#867][]
- [BUGFIX] Fix compilation issue in SwiftUI Previews. See [#949][]
- [IMPROVEMENT] Expose server date provider for custom clock synchronization. See [#950][]

# 1.11.1 / 20-06-2022

### Changes

- [BUGFIX] Fix Mac Catalyst builds compatibility. See [#894][]

# 1.11.0 / 13-06-2022

### Changes

- [BUGFIX] Fix rare problem with bringing up the "Local Network Permission" alert. See [#830][]
- [BUGFIX] Fix RUM event `source`. See [#832][]
- [BUGFIX] Stop reporting pre-warmed application launch time. See [#789][]
- [BUGFIX] Allow log event dropping. See [#795][]
- [FEATURE] Integration with CI Visibility Tests. See[#761][]
- [FEATURE] Add tvOS Support. See [#793][]
- [FEATURE] Add data encryption interface on-disk data storage. See [#797][]
- [IMPROVEMENT] Allow manually tracked resources in RUM Sessions to detect first party hosts. See [#837][]
- [IMPROVEMENT] Add tracing sampling rate. See [#851][]
- [IMPROVEMENT] Crash Reporting: Filter out unrecognized trailing `???` stack frame in `error.stack`. See [#794][]
- [IMPROVEMENT] Reduce the number of intermediate view events sent in RUM payloads. See [#815][]
- [IMPROVEMENT] Allow manually tracked resources in RUM Sessions to detect first party hosts. See [#837][]
- [IMPROVEMENT] Add tracing sampling rate. See [#851][]
- [BUGFIX] Fix rare problem with bringing up the "Local Network Permission" alert. See [#830][]
- [BUGFIX] Fix RUM event `source`. See [#832][]
- [FEATURE] Integration with CI Visibility Tests. See[#761][]
- [FEATURE] Add tvOS Support. See [#793][]
- [FEATURE] Add data encryption interface on-disk data storage. See [#797][]
- [BUGFIX] Stop reporting pre-warmed application launch time. See [#789][]
- [BUGFIX] Allow log event dropping. See [#795][]
- [IMPROVEMENT] Crash Reporting: Filter out unrecognized trailing `???` stack frame in `error.stack`. See [#794][]
- [IMPROVEMENT] Reduce the number of intermediate view events sent in RUM payloads. See [#815][]

# 1.10.0 / 04-12-2022

### Changes

- [FEATURE] Web-view tracking. See [#729][]
- [BUGFIX] Strip query parameters from span resource. See [#728][]

# 1.9.0 / 01-26-2022

### Changes

- [BUGFIX] Report binary image with no UUID. See [#724][]
- [FEATURE] Add Application Launch events tracking. See [#699][]
- [FEATURE] Set `PLCrashReporter` custom path. See [#692][]
- [FEATURE] `SwiftUI` Instrumentation. See [#676][]
- [IMPROVEMENT] Embed Kronos. See [#708][]
- [IMPROVEMENT] Add `@service` attribute to all RUM events. See [#725][]
- [IMPROVEMENT] Adds support for flutter error source. See [#715][]
- [IMPROVEMENT] Add crash reporting console logs. See [#712][]
- [IMPROVEMENT] Keep view active until all resources are consumed. See [#702][]
- [IMPROVEMENT] Allow passing in a type for errors sent with a message. See [#680][] (Thanks [@AvdLee][])
- [IMPROVEMENT] Add config overrides for debug launch arguments. See [#679][]

# 1.8.0 / 11-23-2021

### Changes

- [BUGFIX] Fix rare crash in `CarrierInfoProvider`. See [#627][] [#623][], [#619][] (Thanks [@safa-ads][], [@matcartmill][])
- [BUGFIX] Crash Reporting: Fix issue with some truncated stack traces not being displayed. See [#641][]
- [BUGFIX] Fix reading SDK attributes in Objective-C. See [#654][]
- [FEATURE] RUM: Track slow UI renders with RUM Long Tasks. See [#567][]
- [FEATURE] RUM: Add API to notify RUM session start: `.onRUMSessionStart(_: (String, Bool) -> Void)`. See [#590][]
- [FEATURE] Logs: Add logs scrubbing API: `.setLogEventMapper(_: (LogEvent) -> LogEvent)`. See [#640][]
- [FEATURE] Add `Datadog.isInitialized` API. See [#566][]
- [FEATURE] Add API for clearing out all SDK data: `Datadog.clearAllData()`. See [#644][]
- [FEATURE] Add support for `us5` site. See [#576][]
- [FEATURE] Support `URLSession` proxy configuration with `.connectionProxyDictionary`. See [#582][]
- [IMPROVEMENT] Compress HTTP body in SDK uploads. See [#626][]
- [IMPROVEMENT] Change type of `.xhr` RUM Resources to `.native`. See [#605][]
- [IMPROVEMENT] Link logs and traces to RUM Actions. See [#615][]
- [IMPROVEMENT] Crash Reporting: Fix symbolication issue for iOS Simulator crashes. See [#563][]
- [IMPROVEMENT] Fix various typos in docs. See [#569][] (Thanks [@michalsrutek][])
- [IMPROVEMENT] Use Intake API V2 for SDK data uploads. See [#562][]

# 1.7.2 / 11-8-2021

### Changes

- [BUGFIX] Fix iOS 15 crash related to `ProcessInfo.isLowPowerModeEnabled`. See [#609][] [#655][] (Thanks [@pingd][])

# 1.7.1 / 10-4-2021

### Changes

- [BUGFIX] Fix iOS 15 crash in `MobileDevice.swift`. See [#609][] [#613][] (Thanks [@arnauddorgans][], [@earltedly][])
- [BUGFIX] RUM: Fix bug with "Refresh Rate" Mobile Vital reporting very low values. [#608][]

# 1.7.0 / 09-27-2021

### Changes

- [BUGFIX] RUM: Fix `DDRUMView` API visibility for Objective-C. See [#583][]
- [FEATURE] Crash Reporting: Add `DatadogCrashReporting`
- [FEATURE] RUM: Add Mobile Vitals. See [#493][] [#514][] [#522][] [#495][]
- [FEATURE] RUM: Add option for renaming instrumented actions. See [#539][]
- [FEATURE] RUM: Add option for tracking events when app is in background. See [#504][] [#537][]
- [FEATURE] Add support for `us3` site. See [#523][]
- [IMPROVEMENT] RUM: Improve RUM <> APM integration. See [#524][] [#575][] [#531][] (Thanks [@jracollins][], [@marcusway][])
- [IMPROVEMENT] RUM: Improve naming for views started with `key:`. See [#534][]
- [IMPROVEMENT] RUM: Improve actions instrumentation. See [#509][] [#545][] [#547][]
- [IMPROVEMENT] RUM: Sanitize custom timings for views. See [#525][]
- [IMPROVEMENT] Do not retry uploading events if Client Token is invalid. See [#535][]

# 1.6.0 / 06-09-2021

### Changes

- [BUGFIX] Trace: Fix `[configuration trackUIKitRUMViews]` not working properly in Obj-c. See [#419][]
- [BUGFIX] Trace: Make `tracePropagationHTTPHeaders` available in Obj-c. See [#421][] (Thanks [@ben-yolabs][])
- [BUGFIX] RUM: Fix RUM Views auto-instrumentation issue on iOS 11. See [#474][]
- [FEATURE] RUM: Support adding custom attributes for auto-instrumented RUM Resources. See [#473][]
- [FEATURE] Trace: Add scrubbing APIs for redacting auto-instrumented spans. See [#481][]
- [IMPROVEMENT] RUM: Add "VIEW NAME" attribute to RUM Views. See [#318][]
- [IMPROVEMENT] RUM: Views cannot be now dropped using view event mapper. See [#415][]
- [IMPROVEMENT] RUM: Improve presentation of errors sent with `Logger`. See [#423][]
- [IMPROVEMENT] Trace: Improve presentation of errors sent with `span.log()`. See [#431][]
- [IMPROVEMENT] Add support for extra user attributes in Obj-c. See [#444][]
- [IMPROVEMENT] Trace: Add `foreground_duration` and `is_background` information to network spans. See [#436][]
- [IMPROVEMENT] RUM: Views will now automatically stop when the app leaves foreground. See [#479][]
- [IMPROVEMENT] `DDURLSessionDelegate` can now be initialized before starting SDK. See [#483][]

# 1.5.2 / 04-13-2021

### Changes

- [BUGFIX] Add missing RUM Resource APIs to RUM for Objc. See [#447][] (Thanks [@sdejesusF][])
- [BUGFIX] Fix eventual `swiftlint` error during `carthage` builds. See [#450][]
- [IMPROVEMENT] Improve cocoapods installation by not requiring `!use_frameworks`. See [#451][]

# 1.5.1 / 03-11-2021

### Changes

- [BUGFIX] Carthage XCFrameworks support. See [#439][]

# 1.5.0 / 03-04-2021

### Changes

- [BUGFIX] Fix baggage items propagation issue for `Span`. See [#365][] (Thanks [@philtre][])
- [FEATURE] Add set of scrubbing APIs for redacting and dropping particular RUM Events. See [#367][]
- [FEATURE] Add support for GDPR compliance with new `Datadog.set(trackingConsent:)` API. See [#335][]
- [FEATURE] Add `Global.rum.addTiming(name:)` API for marking custom tming events in RUM Views. See [#323][]
- [FEATURE] Add support for Alamofire networking with `DatadogAlamofireExtension`. See [#340][]
- [FEATURE] Add configuration of data upload frequency and paylaod size with `.set(batchSize:)` and `.set(uploadFrequency:)` APIs. See [#358][]
- [FEATURE] Add convenient `.setError(_:)` API for setting `Error` on `Span`. See [#390][]
- [IMPROVEMENT] Improve `DATE` accurracy (with NTP time sync) for all data send from the SDK. See [#327][]
- [IMPROVEMENT] Improve App Launch Time metric accurracy. See [#381][]

# 1.4.1 / 01-18-2021

### Changes

- [BUGFIX] Fix app extension compilation issue for `UIApplication.shared` symbol. See [#370][] (Thanks [@SimpleApp][])

# 1.4.0 / 12-14-2020

### Changes

- [BUGFIX] Fix crash when `serviceName` contains space characters. See [#317][] (Thanks [@philtre][])
- [BUGFIX] Fix issue with data uploads when battery status is `.unknown`. See [#320][]
- [BUGFIX] Fix compilation issue for Mac Catalyst. See [#277][] (Thanks [@Hengyu][])
- [FEATURE] RUM: Add RUM monitoring feature (manual and auto instrumentation)
- [FEATURE] Add single `.set(endpoint:)` API to configure all Datadog endpoints. See [#322][]
- [FEATURE] Add support for GovCloud endpoints. See [#235][]
- [FEATURE] Add support for extra user attributes. See [#315][]
- [FEATURE] Logs: Add `error: Error` attribute to logging APIs. See [#303][] (Thanks [@sdejesusF][])
- [FEATURE] Trace: Add `span.setActive()` API for indirect referencing Spans. See [#187][]
- [FEATURE] Trace: Add `Global.sharedTracer.startRootSpan(...)` API. See [#236][]
- [IMPROVEMENT] Trace: Add auto instrumentation for `URLSessionTasks` created with no completion handler. See [#262][]
- [IMPROVEMENT] Extend allowed characters set for the `environment` value. See [#246][] (Thanks [@sdejesusF][])
- [IMPROVEMENT] Improve data upload performance. See [#249][]

# 1.3.1 / 08-14-2020

### Changes

- [BUGFIX] Fix SPM compilation issue for DatadogObjC. See [#220][] (Thanks [@TsvetelinVladimirov][])
- [BUGFIX] Fix compilation issue in Xcode 11.3.1. See [#217][] (Thanks [@provTheodoreNewell][])

# 1.3.0 / 08-03-2020

### Changes

- [FEATURE] Trace: Add tracing feature following the Open Tracing spec

# 1.2.4 / 07-17-2020

### Changes

- [BUGFIX] Logs: Fix out-of-memory crash on intensive logging. See [#185][] (Thanks [@hyling][])

# 1.2.3 / 07-15-2020

### Changes

- [BUGFIX] Logs: Fix memory leaks in logs upload. See [#180][] (Thanks [@hyling][])
- [BUGFIX] Fix App Store Connect validation issue for `DatadogObjC`. See [#182][] (Thanks [@hyling][])

# 1.2.2 / 06-12-2020

### Changes

- [BUGFIX] Logs: Fix occasional logs malformation. See [#133][]

# 1.2.1 / 06-09-2020

### Changes

- [BUGFIX] Fix `ISO8601DateFormatter` crash on iOS 11.0 and 11.1. See [#129][] (Thanks [@lgaches][], [@Britton-Earnin][])

# 1.2.0 / 05-22-2020

### Changes

- [BUGFIX] Logs: Fixed family of `NWPathMonitor` crashes. See [#110][] (Thanks [@LeffelMania][], [@00FA9A][], [@jegnux][])
- [FEATURE] Logs: Change default `serviceName` to app bundle identifier. See [#102][]
- [IMPROVEMENT] Logs: Add milliseconds precision. See [#96][] (Thanks [@flobories][])
- [IMPROVEMENT] Logs: Deliver logs faster in app extensions. See [#84][] (Thanks [@lmramirez][])
- [OTHER] Logs: Change default `source` to `"ios"`. See [#111][]
- [OTHER] Link SDK as dynamic framework in SPM. See [#82][]

# 1.1.0 / 04-21-2020

### Changes

- [BUGFIX] Fix "Missing required module 'Datadog_Private'" Carthage error. See [#80][]
- [IMPROVEMENT] Logs: Sync logs time with server. See [#65][]

# 1.0.2 / 04-08-2020

### Changes

- [BUGFIX] Fix "'module.modulemap' should be inside the 'include' directory" Carthage error. See [#73][] (Thanks [@joeydong][])

# 1.0.1 / 04-07-2020

### Changes

- [BUGFIX] Fix "out of memory" crash. See [#64][] (Thanks [@lmramirez][])

# 1.0.0 / 03-31-2020

### Changes

- [FEATURE] Logs: Add logging feature

<!--- The following link definition list is generated by PimpMyChangelog --->

[#64]: https://github.com/DataDog/dd-sdk-ios/issues/64
[#65]: https://github.com/DataDog/dd-sdk-ios/issues/65
[#73]: https://github.com/DataDog/dd-sdk-ios/issues/73
[#80]: https://github.com/DataDog/dd-sdk-ios/issues/80
[#82]: https://github.com/DataDog/dd-sdk-ios/issues/82
[#84]: https://github.com/DataDog/dd-sdk-ios/issues/84
[#96]: https://github.com/DataDog/dd-sdk-ios/issues/96
[#102]: https://github.com/DataDog/dd-sdk-ios/issues/102
[#110]: https://github.com/DataDog/dd-sdk-ios/issues/110
[#111]: https://github.com/DataDog/dd-sdk-ios/issues/111
[#129]: https://github.com/DataDog/dd-sdk-ios/issues/129
[#133]: https://github.com/DataDog/dd-sdk-ios/issues/133
[#180]: https://github.com/DataDog/dd-sdk-ios/issues/180
[#182]: https://github.com/DataDog/dd-sdk-ios/issues/182
[#185]: https://github.com/DataDog/dd-sdk-ios/issues/185
[#187]: https://github.com/DataDog/dd-sdk-ios/issues/187
[#217]: https://github.com/DataDog/dd-sdk-ios/issues/217
[#220]: https://github.com/DataDog/dd-sdk-ios/issues/220
[#235]: https://github.com/DataDog/dd-sdk-ios/issues/235
[#236]: https://github.com/DataDog/dd-sdk-ios/issues/236
[#246]: https://github.com/DataDog/dd-sdk-ios/issues/246
[#249]: https://github.com/DataDog/dd-sdk-ios/issues/249
[#262]: https://github.com/DataDog/dd-sdk-ios/issues/262
[#277]: https://github.com/DataDog/dd-sdk-ios/issues/277
[#303]: https://github.com/DataDog/dd-sdk-ios/issues/303
[#315]: https://github.com/DataDog/dd-sdk-ios/issues/315
[#317]: https://github.com/DataDog/dd-sdk-ios/issues/317
[#318]: https://github.com/DataDog/dd-sdk-ios/issues/318
[#320]: https://github.com/DataDog/dd-sdk-ios/issues/320
[#322]: https://github.com/DataDog/dd-sdk-ios/issues/322
[#323]: https://github.com/DataDog/dd-sdk-ios/issues/323
[#327]: https://github.com/DataDog/dd-sdk-ios/issues/327
[#335]: https://github.com/DataDog/dd-sdk-ios/issues/335
[#340]: https://github.com/DataDog/dd-sdk-ios/issues/340
[#358]: https://github.com/DataDog/dd-sdk-ios/issues/358
[#365]: https://github.com/DataDog/dd-sdk-ios/issues/365
[#367]: https://github.com/DataDog/dd-sdk-ios/issues/367
[#370]: https://github.com/DataDog/dd-sdk-ios/issues/370
[#381]: https://github.com/DataDog/dd-sdk-ios/issues/381
[#390]: https://github.com/DataDog/dd-sdk-ios/issues/390
[#415]: https://github.com/DataDog/dd-sdk-ios/issues/415
[#419]: https://github.com/DataDog/dd-sdk-ios/issues/419
[#421]: https://github.com/DataDog/dd-sdk-ios/issues/421
[#423]: https://github.com/DataDog/dd-sdk-ios/issues/423
[#431]: https://github.com/DataDog/dd-sdk-ios/issues/431
[#436]: https://github.com/DataDog/dd-sdk-ios/issues/436
[#439]: https://github.com/DataDog/dd-sdk-ios/issues/439
[#444]: https://github.com/DataDog/dd-sdk-ios/issues/444
[#447]: https://github.com/DataDog/dd-sdk-ios/issues/447
[#450]: https://github.com/DataDog/dd-sdk-ios/issues/450
[#451]: https://github.com/DataDog/dd-sdk-ios/issues/451
[#473]: https://github.com/DataDog/dd-sdk-ios/issues/473
[#474]: https://github.com/DataDog/dd-sdk-ios/issues/474
[#479]: https://github.com/DataDog/dd-sdk-ios/issues/479
[#481]: https://github.com/DataDog/dd-sdk-ios/issues/481
[#483]: https://github.com/DataDog/dd-sdk-ios/issues/483
[#493]: https://github.com/DataDog/dd-sdk-ios/issues/493
[#495]: https://github.com/DataDog/dd-sdk-ios/issues/495
[#504]: https://github.com/DataDog/dd-sdk-ios/issues/504
[#509]: https://github.com/DataDog/dd-sdk-ios/issues/509
[#514]: https://github.com/DataDog/dd-sdk-ios/issues/514
[#522]: https://github.com/DataDog/dd-sdk-ios/issues/522
[#523]: https://github.com/DataDog/dd-sdk-ios/issues/523
[#524]: https://github.com/DataDog/dd-sdk-ios/issues/524
[#525]: https://github.com/DataDog/dd-sdk-ios/issues/525
[#531]: https://github.com/DataDog/dd-sdk-ios/issues/531
[#534]: https://github.com/DataDog/dd-sdk-ios/issues/534
[#535]: https://github.com/DataDog/dd-sdk-ios/issues/535
[#537]: https://github.com/DataDog/dd-sdk-ios/issues/537
[#539]: https://github.com/DataDog/dd-sdk-ios/issues/539
[#545]: https://github.com/DataDog/dd-sdk-ios/issues/545
[#547]: https://github.com/DataDog/dd-sdk-ios/issues/547
[#562]: https://github.com/DataDog/dd-sdk-ios/issues/562
[#563]: https://github.com/DataDog/dd-sdk-ios/issues/563
[#566]: https://github.com/DataDog/dd-sdk-ios/issues/566
[#567]: https://github.com/DataDog/dd-sdk-ios/issues/567
[#569]: https://github.com/DataDog/dd-sdk-ios/issues/569
[#575]: https://github.com/DataDog/dd-sdk-ios/issues/575
[#576]: https://github.com/DataDog/dd-sdk-ios/issues/576
[#582]: https://github.com/DataDog/dd-sdk-ios/issues/582
[#583]: https://github.com/DataDog/dd-sdk-ios/issues/583
[#590]: https://github.com/DataDog/dd-sdk-ios/issues/590
[#605]: https://github.com/DataDog/dd-sdk-ios/issues/605
[#608]: https://github.com/DataDog/dd-sdk-ios/issues/608
[#609]: https://github.com/DataDog/dd-sdk-ios/issues/609
[#613]: https://github.com/DataDog/dd-sdk-ios/issues/613
[#615]: https://github.com/DataDog/dd-sdk-ios/issues/615
[#619]: https://github.com/DataDog/dd-sdk-ios/issues/619
[#623]: https://github.com/DataDog/dd-sdk-ios/issues/623
[#626]: https://github.com/DataDog/dd-sdk-ios/issues/626
[#627]: https://github.com/DataDog/dd-sdk-ios/issues/627
[#640]: https://github.com/DataDog/dd-sdk-ios/issues/640
[#641]: https://github.com/DataDog/dd-sdk-ios/issues/641
[#644]: https://github.com/DataDog/dd-sdk-ios/issues/644
[#654]: https://github.com/DataDog/dd-sdk-ios/issues/654
[#655]: https://github.com/DataDog/dd-sdk-ios/issues/655
[#676]: https://github.com/DataDog/dd-sdk-ios/issues/676
[#679]: https://github.com/DataDog/dd-sdk-ios/issues/679
[#680]: https://github.com/DataDog/dd-sdk-ios/issues/680
[#692]: https://github.com/DataDog/dd-sdk-ios/issues/692
[#699]: https://github.com/DataDog/dd-sdk-ios/issues/699
[#702]: https://github.com/DataDog/dd-sdk-ios/issues/702
[#708]: https://github.com/DataDog/dd-sdk-ios/issues/708
[#712]: https://github.com/DataDog/dd-sdk-ios/issues/712
[#715]: https://github.com/DataDog/dd-sdk-ios/issues/715
[#724]: https://github.com/DataDog/dd-sdk-ios/issues/724
[#725]: https://github.com/DataDog/dd-sdk-ios/issues/725
[#728]: https://github.com/DataDog/dd-sdk-ios/issues/728
[#729]: https://github.com/DataDog/dd-sdk-ios/issues/729
[#761]: https://github.com/DataDog/dd-sdk-ios/issues/761
[#789]: https://github.com/DataDog/dd-sdk-ios/issues/789
[#793]: https://github.com/DataDog/dd-sdk-ios/issues/793
[#794]: https://github.com/DataDog/dd-sdk-ios/issues/794
[#795]: https://github.com/DataDog/dd-sdk-ios/issues/795
[#797]: https://github.com/DataDog/dd-sdk-ios/issues/797
[#815]: https://github.com/DataDog/dd-sdk-ios/issues/815
[#830]: https://github.com/DataDog/dd-sdk-ios/issues/830
[#832]: https://github.com/DataDog/dd-sdk-ios/issues/832
[#837]: https://github.com/DataDog/dd-sdk-ios/issues/837
[#851]: https://github.com/DataDog/dd-sdk-ios/issues/851
[#867]: https://github.com/DataDog/dd-sdk-ios/issues/867
[#876]: https://github.com/DataDog/dd-sdk-ios/issues/876
[#888]: https://github.com/DataDog/dd-sdk-ios/issues/888
[#894]: https://github.com/DataDog/dd-sdk-ios/issues/894
[#949]: https://github.com/DataDog/dd-sdk-ios/issues/949
[#950]: https://github.com/DataDog/dd-sdk-ios/issues/950
[#964]: https://github.com/DataDog/dd-sdk-ios/issues/964
[#973]: https://github.com/DataDog/dd-sdk-ios/issues/973
[#997]: https://github.com/DataDog/dd-sdk-ios/issues/997
[#1007]: https://github.com/DataDog/dd-sdk-ios/issues/1007
[#1013]: https://github.com/DataDog/dd-sdk-ios/issues/1013
[#1029]: https://github.com/DataDog/dd-sdk-ios/issues/1029
[#1031]: https://github.com/DataDog/dd-sdk-ios/issues/1031
[#1043]: https://github.com/DataDog/dd-sdk-ios/issues/1043
[#1045]: https://github.com/DataDog/dd-sdk-ios/pull/1045
[#1051]: https://github.com/DataDog/dd-sdk-ios/pull/1051
[#1057]: https://github.com/DataDog/dd-sdk-ios/pull/1057
[#1061]: https://github.com/DataDog/dd-sdk-ios/pull/1061
[#1071]: https://github.com/DataDog/dd-sdk-ios/pull/1071
[#1089]: https://github.com/DataDog/dd-sdk-ios/pull/1089
[#1145]: https://github.com/DataDog/dd-sdk-ios/pull/1145
[#1160]: https://github.com/DataDog/dd-sdk-ios/pull/1160
[#1177]: https://github.com/DataDog/dd-sdk-ios/pull/1177
[#1188]: https://github.com/DataDog/dd-sdk-ios/pull/1188
[#1209]: https://github.com/DataDog/dd-sdk-ios/pull/1209
[#1216]: https://github.com/DataDog/dd-sdk-ios/pull/1216
[#1219]: https://github.com/DataDog/dd-sdk-ios/pull/1219
[#1220]: https://github.com/DataDog/dd-sdk-ios/pull/1220
[#1247]: https://github.com/DataDog/dd-sdk-ios/pull/1247
[#1250]: https://github.com/DataDog/dd-sdk-ios/pull/1250
[#1259]: https://github.com/DataDog/dd-sdk-ios/pull/1259
[#1264]: https://github.com/DataDog/dd-sdk-ios/pull/1264
[#1272]: https://github.com/DataDog/dd-sdk-ios/pull/1272
[#1311]: https://github.com/DataDog/dd-sdk-ios/pull/1311
[#1315]: https://github.com/DataDog/dd-sdk-ios/pull/1315
[#1331]: https://github.com/DataDog/dd-sdk-ios/pull/1331
[#1328]: https://github.com/DataDog/dd-sdk-ios/pull/1328
[#1355]: https://github.com/DataDog/dd-sdk-ios/pull/1355
[#1410]: https://github.com/DataDog/dd-sdk-ios/pull/1410
[#1412]: https://github.com/DataDog/dd-sdk-ios/pull/1412
[#1413]: https://github.com/DataDog/dd-sdk-ios/pull/1413
[#1415]: https://github.com/DataDog/dd-sdk-ios/pull/1415
[#1418]: https://github.com/DataDog/dd-sdk-ios/pull/1418
[#1419]: https://github.com/DataDog/dd-sdk-ios/pull/1419
[#1428]: https://github.com/DataDog/dd-sdk-ios/pull/1428
[#1444]: https://github.com/DataDog/dd-sdk-ios/pull/1444
[#1464]: https://github.com/DataDog/dd-sdk-ios/pull/1464
[#1412]: https://github.com/DataDog/dd-sdk-ios/pull/1412
[#1488]: https://github.com/DataDog/dd-sdk-ios/pull/1488
[#1502]: https://github.com/DataDog/dd-sdk-ios/pull/1502
[#1515]: https://github.com/DataDog/dd-sdk-ios/pull/1515
[#1465]: https://github.com/DataDog/dd-sdk-ios/pull/1465
[#1498]: https://github.com/DataDog/dd-sdk-ios/pull/1498
[#1493]: https://github.com/DataDog/dd-sdk-ios/pull/1493
[#1394]: https://github.com/DataDog/dd-sdk-ios/pull/1394
[#1524]: https://github.com/DataDog/dd-sdk-ios/pull/1524
[#1529]: https://github.com/DataDog/dd-sdk-ios/pull/1529
[#1533]: https://github.com/DataDog/dd-sdk-ios/pull/1533
[#1645]: https://github.com/DataDog/dd-sdk-ios/pull/1645
[#1594]: https://github.com/DataDog/dd-sdk-ios/pull/1594
[#1536]: https://github.com/DataDog/dd-sdk-ios/pull/1536
[#1609]: https://github.com/DataDog/dd-sdk-ios/pull/1609
[#1639]: https://github.com/DataDog/dd-sdk-ios/pull/1639
[#1615]: https://github.com/DataDog/dd-sdk-ios/pull/1615
[#1531]: https://github.com/DataDog/dd-sdk-ios/pull/1531
[#1637]: https://github.com/DataDog/dd-sdk-ios/pull/1637
[#1541]: https://github.com/DataDog/dd-sdk-ios/pull/1541
[#1592]: https://github.com/DataDog/dd-sdk-ios/pull/1592
[#1672]: https://github.com/DataDog/dd-sdk-ios/pull/1672
[#1596]: https://github.com/DataDog/dd-sdk-ios/pull/1596
[#1597]: https://github.com/DataDog/dd-sdk-ios/pull/1597
[#1627]: https://github.com/DataDog/dd-sdk-ios/pull/1627
[#1644]: https://github.com/DataDog/dd-sdk-ios/pull/1644
[#1685]: https://github.com/DataDog/dd-sdk-ios/pull/1685
[#1656]: https://github.com/DataDog/dd-sdk-ios/pull/1656
[#1666]: https://github.com/DataDog/dd-sdk-ios/pull/1666
[#1696]: https://github.com/DataDog/dd-sdk-ios/pull/1696
[#1697]: https://github.com/DataDog/dd-sdk-ios/pull/1697
[#1707]: https://github.com/DataDog/dd-sdk-ios/pull/1707
[#1711]: https://github.com/DataDog/dd-sdk-ios/pull/1711
[#1721]: https://github.com/DataDog/dd-sdk-ios/pull/1721
[#1722]: https://github.com/DataDog/dd-sdk-ios/pull/1722
[#1724]: https://github.com/DataDog/dd-sdk-ios/pull/1724
[#1741]: https://github.com/DataDog/dd-sdk-ios/pull/1741
[#1742]: https://github.com/DataDog/dd-sdk-ios/pull/1742
[#1746]: https://github.com/DataDog/dd-sdk-ios/pull/1746
[#1747]: https://github.com/DataDog/dd-sdk-ios/pull/1747
[#1794]: https://github.com/DataDog/dd-sdk-ios/pull/1794
[#1774]: https://github.com/DataDog/dd-sdk-ios/pull/1774
[#1763]: https://github.com/DataDog/dd-sdk-ios/pull/1763
[#1767]: https://github.com/DataDog/dd-sdk-ios/pull/1767
[#1843]: https://github.com/DataDog/dd-sdk-ios/pull/1843
[#1798]: https://github.com/DataDog/dd-sdk-ios/pull/1798
[#1891]: https://github.com/DataDog/dd-sdk-ios/pull/1891
[#1776]: https://github.com/DataDog/dd-sdk-ios/pull/1776
[#1834]: https://github.com/DataDog/dd-sdk-ios/pull/1834
[#1721]: https://github.com/DataDog/dd-sdk-ios/pull/1721
[#1803]: https://github.com/DataDog/dd-sdk-ios/pull/1803
[#1853]: https://github.com/DataDog/dd-sdk-ios/pull/1853
[#1807]: https://github.com/DataDog/dd-sdk-ios/pull/1807
[#1854]: https://github.com/DataDog/dd-sdk-ios/pull/1854
[#1828]: https://github.com/DataDog/dd-sdk-ios/pull/1828
[#1835]: https://github.com/DataDog/dd-sdk-ios/pull/1835
[#1886]: https://github.com/DataDog/dd-sdk-ios/pull/1886
[@00fa9a]: https://github.com/00FA9A
[@britton-earnin]: https://github.com/Britton-Earnin
[@hengyu]: https://github.com/Hengyu
[@leffelmania]: https://github.com/LeffelMania
[@simpleapp]: https://github.com/SimpleApp
[@tsvetelinvladimirov]: https://github.com/TsvetelinVladimirov
[@arnauddorgans]: https://github.com/arnauddorgans
[@ben-yolabs]: https://github.com/ben-yolabs
[@earltedly]: https://github.com/earltedly
[@flobories]: https://github.com/flobories
[@hyling]: https://github.com/hyling
[@jegnux]: https://github.com/jegnux
[@joeydong]: https://github.com/joeydong
[@jracollins]: https://github.com/jracollins
[@lgaches]: https://github.com/lgaches
[@lmramirez]: https://github.com/lmramirez
[@marcusway]: https://github.com/marcusway
[@aldoKelvianto]: https://github.com/aldoKelvianto
[@matcartmill]: https://github.com/matcartmill
[@michalsrutek]: https://github.com/michalsrutek
[@philtre]: https://github.com/philtre
[@pingd]: https://github.com/pingd
[@provtheodorenewell]: https://github.com/provTheodoreNewell
[@safa-ads]: https://github.com/safa-ads
[@sdejesusf]: https://github.com/sdejesusF
[@avdlee]: https://github.com/AvdLee
[@dfed]: https://github.com/dfed
[@cltnschlosser]: https://github.com/cltnschlosser
[@alexfanatics]: https://github.com/alexfanatics
[@changm4n]: https://github.com/changm4n<|MERGE_RESOLUTION|>--- conflicted
+++ resolved
@@ -1,10 +1,7 @@
 # Unreleased
 
-<<<<<<< HEAD
 - [IMPROVEMENT] Bump `IPHONEOS_DEPLOYMENT_TARGET` and `TVOS_DEPLOYMENT_TARGET` from 11 to 12. See [#1891][]
-=======
 - [IMPROVEMENT] Add `.connect`, `.trace`, `.options` values to `DDRUMMethod` type. See [#1886][]
->>>>>>> 10c91a5e
 
 # 2.12.0 / 03-06-2024
 
