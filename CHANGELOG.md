--- conflicted
+++ resolved
@@ -1,9 +1,7 @@
 # Unreleased
 
-<<<<<<< HEAD
 - [FIX] Propagate parent span in distributing tracing. See [#1627][]
 - [FIX] Privacy Report missing properties. See [#1656][]
-=======
 - [IMPROVEMENT] Add image duplicate detection between sessions. See [#1747][]
 - [FEATURE] Add support for 128 bit trace IDs. See [#1721][]
 - [FEATURE] Fatal App Hangs are tracked in RUM. See [#1763][]
@@ -19,18 +17,14 @@
 
 # 2.8.1 / 20-03-2024
 
->>>>>>> 3db3a984
 - [FEATURE] App Hangs are tracked as RUM errors. See [#1685][]
 - [FIX] Propagate parent span in distributing tracing. See [#1627][]
 - [IMPROVEMENT] Add Device's Brand, Name, and Model in LogEvent. See [#1672][] (Thanks [@aldoKelvianto][])
 - [FEATURE] Improved image recording in Session Replay. See [#1592][]
-<<<<<<< HEAD
-=======
 - [FEATURE] Allow custom error fingerprinting on logs with a special attribute. See [#1722][]
 - [FEATURE] Add global log attributes. See [#1707][]
 - [FEATURE] Privacy Manifest data usage description. See [#1724][]
 - [FIX] Pass through data when network request completes. See [#1696][]
->>>>>>> 3db3a984
 
 # 2.7.1 / 12-02-2024
 
@@ -629,12 +623,10 @@
 [#1597]: https://github.com/DataDog/dd-sdk-ios/pull/1597
 [#1627]: https://github.com/DataDog/dd-sdk-ios/pull/1627
 [#1644]: https://github.com/DataDog/dd-sdk-ios/pull/1644
-<<<<<<< HEAD
 [#1656]: https://github.com/DataDog/dd-sdk-ios/pull/1656
 [#1685]: https://github.com/DataDog/dd-sdk-ios/pull/1685
 [#1656]: https://github.com/DataDog/dd-sdk-ios/pull/1656
 [#1666]: https://github.com/DataDog/dd-sdk-ios/pull/1666
-=======
 [#1685]: https://github.com/DataDog/dd-sdk-ios/pull/1685
 [#1656]: https://github.com/DataDog/dd-sdk-ios/pull/1656
 [#1666]: https://github.com/DataDog/dd-sdk-ios/pull/1666
@@ -651,7 +643,6 @@
 [#1767]: https://github.com/DataDog/dd-sdk-ios/pull/1767
 [#1721]: https://github.com/DataDog/dd-sdk-ios/pull/1721
 [#1747]: https://github.com/DataDog/dd-sdk-ios/pull/1747
->>>>>>> 3db3a984
 [@00fa9a]: https://github.com/00FA9A
 [@britton-earnin]: https://github.com/Britton-Earnin
 [@hengyu]: https://github.com/Hengyu
