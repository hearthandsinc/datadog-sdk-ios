--- conflicted
+++ resolved
@@ -1,11 +1,7 @@
 Pod::Spec.new do |s|
   s.name         = "DatadogSDKCrashReporting"
   s.module_name  = "DatadogCrashReporting"
-<<<<<<< HEAD
-  s.version      = "1.17.0-sr-beta2"
-=======
-  s.version      = "1.19.0"
->>>>>>> dddf25df
+  s.version      = "1.19.0-sr-beta3"
   s.summary      = "Official Datadog Crash Reporting SDK for iOS."
   
   s.homepage     = "https://www.datadoghq.com"
@@ -26,10 +22,6 @@
   s.static_framework = true
 
   s.source_files = "Sources/DatadogCrashReporting/**/*.swift"
-<<<<<<< HEAD
-  s.dependency 'DatadogSDK', '1.17.0-sr-beta2'
-=======
-  s.dependency 'DatadogSDK', '1.19.0'
->>>>>>> dddf25df
+  s.dependency 'DatadogSDK', '1.19.0-sr-beta3'
   s.dependency 'PLCrashReporter', '~> 1.11.0'
 end