/*
 * Unless explicitly stated otherwise all files in this repository are licensed under the Apache License Version 2.0.
 * This product includes software developed at Datadog (https://www.datadoghq.com/).
 * Copyright 2019-Present Datadog, Inc.
 */

import Foundation

@available(*, deprecated, message: "Use `URLSessionInstrumentation.enable(with:)` instead.")
public typealias DDURLSessionDelegate = DatadogURLSessionDelegate

/// An interface for forwarding `URLSessionDelegate` calls to `DDURLSessionDelegate`.
/// The implementation must ensure that required methods are called on the `ddURLSessionDelegate`.
@objc
@available(*, deprecated, message: "Use `URLSessionInstrumentation.enable(with:)` instead.")
public protocol __URLSessionDelegateProviding: URLSessionDelegate {
}

/// The `URLSession` delegate object which enables network requests instrumentation. **It must be
/// used together with** `DatadogRUM` or `DatadogTrace`.
///
/// All requests made with the `URLSession` instrumented with this delegate will be intercepted by the SDK.
@objc
@available(*, deprecated, message: "Use `URLSessionInstrumentation.enable(with:)` instead.")
open class DatadogURLSessionDelegate: NSObject, URLSessionDataDelegate {
    var interceptor: URLSessionInterceptor? {
        let core = self.core ?? CoreRegistry.default
        return URLSessionInterceptor.shared(in: core)
    }

    /* private */ public let firstPartyHosts: FirstPartyHosts

    /// The instance of the SDK core notified by this delegate.
    ///
    /// It must be a weak reference, because `URLSessionDelegate` can last longer than core instance.
    /// Any `URLSession` will retain its delegate until `.invalidateAndCancel()` is called.
    private weak var core: DatadogCoreProtocol?

    @objc
    override public init() {
        core = nil
        firstPartyHosts = .init()

        URLSessionInstrumentation.enable(
            with: .init(
<<<<<<< HEAD
                delegateClass: DatadogURLSessionDelegate.self,
=======
                delegateClass: Self.self,
>>>>>>> 4044c086
                firstPartyHostsTracing: .traceWithHeaders(hostsWithHeaders: firstPartyHosts.hostsWithTracingHeaderTypes)
            ),
            in: core ?? CoreRegistry.default
        )

        super.init()
    }

    /// Automatically tracked hosts can be customized per instance with this initializer.
    ///
    /// **NOTE:** If `trackURLSession(firstPartyHostsWithHeaderTypes:)` is never called, automatic tracking will **not** take place.
    ///
    /// - Parameter additionalFirstPartyHostsWithHeaderTypes: these hosts are tracked **in addition to** what was
    /// passed to `DatadogConfiguration.Builder` via `trackURLSession(firstPartyHostsWithHeaderTypes:)`
    public convenience init(additionalFirstPartyHostsWithHeaderTypes: [String: Set<TracingHeaderType>]) {
        self.init(
            in: nil,
            additionalFirstPartyHostsWithHeaderTypes: additionalFirstPartyHostsWithHeaderTypes
        )
    }

    /// Automatically tracked hosts can be customized per instance with this initializer.
    ///
    /// **NOTE:** If `trackURLSession(firstPartyHosts:)` is never called, automatic tracking will **not** take place.
    ///
    /// - Parameter additionalFirstPartyHosts: these hosts are tracked **in addition to** what was
    /// passed to `DatadogConfiguration.Builder` via `trackURLSession(firstPartyHosts:)`
    @objc
    public convenience init(additionalFirstPartyHosts: Set<String>) {
        self.init(
            in: nil,
            additionalFirstPartyHostsWithHeaderTypes: additionalFirstPartyHosts.reduce(into: [:], { partialResult, host in
                partialResult[host] = [.datadog, .tracecontext]
            })
        )
    }

    /// Automatically tracked hosts can be customized per instance with this initializer.
    ///
    /// **NOTE:** If `trackURLSession(firstPartyHostsWithHeaderTypes:)` is never called, automatic tracking will **not** take place.
    ///
    /// - Parameters:
    ///   - core: Datadog SDK instance (or `nil` to use default SDK instance).
    ///   - additionalFirstPartyHosts: these hosts are tracked **in addition to** what was
    ///                                passed to `DatadogConfiguration.Builder` via `trackURLSession(firstPartyHosts:)`
    public init(
        in core: DatadogCoreProtocol? = nil,
        additionalFirstPartyHostsWithHeaderTypes: [String: Set<TracingHeaderType>] = [:]
    ) {
        self.core = core
        self.firstPartyHosts = FirstPartyHosts(additionalFirstPartyHostsWithHeaderTypes)

        URLSessionInstrumentation.enable(
            with: .init(
<<<<<<< HEAD
                delegateClass: DatadogURLSessionDelegate.self,
=======
                delegateClass: Self.self,
>>>>>>> 4044c086
                firstPartyHostsTracing: .traceWithHeaders(hostsWithHeaders: firstPartyHosts.hostsWithTracingHeaderTypes)
            ),
            in: core ?? CoreRegistry.default
        )
        super.init()
    }

    open func urlSession(_ session: URLSession, task: URLSessionTask, didFinishCollecting metrics: URLSessionTaskMetrics) {
        interceptor?.task(task, didFinishCollecting: metrics)
    }

    open func urlSession(_ session: URLSession, dataTask: URLSessionDataTask, didReceive data: Data) {
        // NOTE: This delegate method is only called for `URLSessionTasks` created without the completion handler.
        interceptor?.task(dataTask, didReceive: data)
    }

    open func urlSession(_ session: URLSession, task: URLSessionTask, didCompleteWithError error: Error?) {
        // NOTE: This delegate method is only called for `URLSessionTasks` created without the completion handler.
        interceptor?.task(task, didCompleteWithError: error)
    }
}

@available(*, deprecated, message: "Use `URLSessionInstrumentation.enable(with:)` instead.")
extension DatadogURLSessionDelegate: __URLSessionDelegateProviding {
    public var ddURLSessionDelegate: DatadogURLSessionDelegate { self }
}<|MERGE_RESOLUTION|>--- conflicted
+++ resolved
@@ -43,11 +43,7 @@
 
         URLSessionInstrumentation.enable(
             with: .init(
-<<<<<<< HEAD
-                delegateClass: DatadogURLSessionDelegate.self,
-=======
                 delegateClass: Self.self,
->>>>>>> 4044c086
                 firstPartyHostsTracing: .traceWithHeaders(hostsWithHeaders: firstPartyHosts.hostsWithTracingHeaderTypes)
             ),
             in: core ?? CoreRegistry.default
@@ -102,11 +98,7 @@
 
         URLSessionInstrumentation.enable(
             with: .init(
-<<<<<<< HEAD
-                delegateClass: DatadogURLSessionDelegate.self,
-=======
                 delegateClass: Self.self,
->>>>>>> 4044c086
                 firstPartyHostsTracing: .traceWithHeaders(hostsWithHeaders: firstPartyHosts.hostsWithTracingHeaderTypes)
             ),
             in: core ?? CoreRegistry.default
