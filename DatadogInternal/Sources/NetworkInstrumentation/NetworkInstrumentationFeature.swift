/*
 * Unless explicitly stated otherwise all files in this repository are licensed under the Apache License Version 2.0.
 * This product includes software developed at Datadog (https://www.datadoghq.com/).
 * Copyright 2019-2020 Datadog, Inc.
 */

import Foundation

/// The Network Instrumentation Feature that can be registered into a core if
/// any hander is provided.
///
/// Usage:
///
///     let core: DatadogCoreProtocol
///
///     let handler: DatadogURLSessionHandler = CustomURLSessionHandler()
///     core.register(urlSessionInterceptor: handler)
///
/// Registering multiple interceptor will aggregate instrumentation.
internal final class NetworkInstrumentationFeature: DatadogFeature {
    /// The Feature name: "trace-propagation".
    static let name = "network-instrumentation"

    /// Network Instrumentation serial queue for safe and serialized access to the
    /// `URLSessionTask` interceptions.
    private let queue = DispatchQueue(
        label: "com.datadoghq.network-instrumentation",
        target: .global(qos: .utility)
    )

    /// A no-op message bus receiver.
    internal let messageReceiver: FeatureMessageReceiver = NOPFeatureMessageReceiver()

    /// The list of registered handlers.
    ///
    /// Accessing this list will acquire a read-write lock for fast read operation when mutating
    /// a `URLRequest`
    @ReadWriteLock
    internal var handlers: [DatadogURLSessionHandler] = []

    @ReadWriteLock
    private var swizzlers: [ObjectIdentifier: NetworkInstrumentationSwizzler] = [:]

    /// Maps `URLSessionTask` to its `TaskInterception` object.
    ///
    /// The interceptions **must** be accessed using the `queue`.
    private var interceptions: [URLSessionTask: URLSessionTaskInterception] = [:]

    /// Swizzles `URLSessionTaskDelegate`, `URLSessionDataDelegate`, and `URLSessionTask` methods
    /// to intercept `URLSessionTask` lifecycles.
    ///
    /// - Parameter configuration: The configuration to use for swizzling.
    /// Note: We are only concerned with type of the delegate here but to provide compile time safety, we
    ///      use the instance of the delegate to get the type.
    internal func bind(configuration: URLSessionInstrumentation.Configuration) throws {
        let configuredFirstPartyHosts = FirstPartyHosts(firstPartyHosts: configuration.firstPartyHostsTracing) ?? .init()

        let identifier = ObjectIdentifier(configuration.delegateClass)

        if let swizzler = swizzlers[identifier] {
            DD.logger.warn(
                """
                The delegate class \(configuration.delegateClass) is already instrumented.
                The previous instrumentation will be disabled in favor of the new one.
                """
            )

            swizzler.unswizzle()
        }

        let swizzler = NetworkInstrumentationSwizzler()
        swizzlers[identifier] = swizzler

        try swizzler.swizzle(
            interceptResume: { [weak self] task in
                // intercept task if delegate match
                guard let self = self, task.dd.delegate?.isKind(of: configuration.delegateClass) == true else {
                    return
                }

                if let currentRequest = task.currentRequest {
                    let request = self.intercept(request: currentRequest, additionalFirstPartyHosts: configuredFirstPartyHosts)
                    task.dd.override(currentRequest: request)
                }

                self.intercept(task: task, additionalFirstPartyHosts: configuredFirstPartyHosts)
            }
        )

        try swizzler.swizzle(
            delegateClass: configuration.delegateClass,
            interceptDidFinishCollecting: { [weak self] session, task, metrics in
                self?.task(task, didFinishCollecting: metrics)

                if #available(iOS 15, tvOS 15, *), !task.dd.hasCompletion {
                    // iOS 15 and above, didCompleteWithError is not called hence we use task state to detect task completion
                    // while prior to iOS 15, task state doesn't change to completed hence we use didCompleteWithError to detect task completion
                    self?.task(task, didCompleteWithError: task.error)
                }
            },
            interceptDidCompleteWithError: { [weak self] session, task, error in
                self?.task(task, didCompleteWithError: error)
            }
        )

        try swizzler.swizzle(
            delegateClass: configuration.delegateClass,
            interceptDidReceive: { [weak self] session, task, data in
                self?.task(task, didReceive: data)
            }
        )

        try swizzler.swizzle(
            interceptCompletionHandler: { [weak self] task, _, error in
                self?.task(task, didCompleteWithError: error)
            }, didReceive: { [weak self] task, data in
                self?.task(task, didReceive: data)
            }
        )
    }

    /// Unswizzles `URLSessionTaskDelegate`, `URLSessionDataDelegate`, `URLSessionTask` and `URLSession` methods
    /// - Parameter delegateClass: The delegate class to unswizzle.
    internal func unbind(delegateClass: URLSessionDataDelegate.Type) {
        let identifier = ObjectIdentifier(delegateClass)
        swizzlers.removeValue(forKey: identifier)
    }
}

extension NetworkInstrumentationFeature {
    /// Tells the interceptors to modify a URL request.
    ///
    /// - Parameters:
    ///   - request: The request to intercept.
    ///   - additionalFirstPartyHosts: Extra hosts to consider in the interception
    /// - Returns: The modified request.
    func intercept(request: URLRequest, additionalFirstPartyHosts: FirstPartyHosts?) -> URLRequest {
        let headerTypes = firstPartyHosts(with: additionalFirstPartyHosts)
            .tracingHeaderTypes(for: request.url)

        guard !headerTypes.isEmpty else {
            return request
        }

        return handlers.reduce(request) {
            $1.modify(request: $0, headerTypes: headerTypes)
        }
    }

    /// Tells the interceptors that a task was created.
    ///
    /// - Parameters:
    ///   - task: The created task.
    ///   - additionalFirstPartyHosts: Extra hosts to consider in the interception.
    func intercept(task: URLSessionTask, additionalFirstPartyHosts: FirstPartyHosts?) {
<<<<<<< HEAD
=======
        // In response to https://github.com/DataDog/dd-sdk-ios/issues/1638 capture the current request object on the
        // caller thread and freeze its attributes through `ImmutableRequest`. This is to avoid changing the request
        // object from multiple threads:
        guard let currentRequest = task.currentRequest else {
            return
        }
        let request = ImmutableRequest(request: currentRequest)

>>>>>>> 3db3a984
        // Get the current trace context from all handlers.
        let traceContexts = handlers.compactMap { $0.traceContext() }

        queue.async { [weak self] in
<<<<<<< HEAD
            guard let self = self, let request = task.currentRequest else {
=======
            guard let self = self else {
>>>>>>> 3db3a984
                return
            }

            let firstPartyHosts = self.firstPartyHosts(with: additionalFirstPartyHosts)

            let interception = self.interceptions[task] ??
                URLSessionTaskInterception(
                    request: request,
                    isFirstParty: firstPartyHosts.isFirstParty(url: request.url)
                )

            interception.register(request: request)

            if let trace = self.extractTrace(firstPartyHosts: firstPartyHosts, request: request) {
                // The parent span id is extracted from the headers unless
                // the propagation headers does not support it (only B3 does).
                // In that case, we register the current trace context as parent
                // if the trace ID matches.
                let parentSpanID = trace.parentSpanID ??
                    traceContexts.first(where: { $0.traceID == trace.traceID })?.spanID

                // Register the trace with parent
                interception.register(trace: TraceContext(
                    traceID: trace.traceID,
                    spanID: trace.spanID,
                    parentSpanID: parentSpanID
                ))
            }

<<<<<<< HEAD
            if let origin = request.value(forHTTPHeaderField: TracingHTTPHeaders.originField) {
=======
            if let origin = request.allHTTPHeaderFields?[TracingHTTPHeaders.originField] {
>>>>>>> 3db3a984
                interception.register(origin: origin)
            }

            self.interceptions[task] = interception
            self.handlers.forEach { $0.interceptionDidStart(interception: interception) }
        }
    }

    /// Tells the interceptors that metrics were collected for the given task.
    ///
    /// - Parameters:
    ///   - task: The task whose metrics have been collected.
    ///   - metrics: The collected metrics.
    func task(_ task: URLSessionTask, didFinishCollecting metrics: URLSessionTaskMetrics) {
        queue.async { [weak self] in
            guard let self = self, let interception = self.interceptions[task] else {
                return
            }

            interception.register(
                metrics: ResourceMetrics(taskMetrics: metrics)
            )

            if interception.isDone {
                self.finish(task: task, interception: interception)
            }
        }
    }

    /// Tells the interceptors that the task has received some of the expected data.
    ///
    /// - Parameters:
    ///   - task: The task that provided data.
    ///   - data: A data object containing the transferred data.
    func task(_ task: URLSessionTask, didReceive data: Data) {
        queue.async { [weak self] in
            self?.interceptions[task]?.register(nextData: data)
        }
    }

    /// Tells the interceptors that the task did complete.
    ///
    /// - Parameters:
    ///   - task: The task that has finished transferring data.
    ///   - error: If an error occurred, an error object indicating how the transfer failed, otherwise NULL.
    func task(_ task: URLSessionTask, didCompleteWithError error: Error?) {
        queue.async { [weak self] in
            guard let self = self, let interception = self.interceptions[task] else {
                return
            }

            interception.register(
                response: task.response,
                error: error
            )

            if interception.isDone {
                self.finish(task: task, interception: interception)
            }
        }
    }

    private func firstPartyHosts(with additionalFirstPartyHosts: FirstPartyHosts?) -> FirstPartyHosts {
        handlers.reduce(.init()) { $0 + $1.firstPartyHosts } + additionalFirstPartyHosts
    }

    private func finish(task: URLSessionTask, interception: URLSessionTaskInterception) {
        handlers.forEach { $0.interceptionDidComplete(interception: interception) }
        interceptions[task] = nil
    }

    private func extractTrace(firstPartyHosts: FirstPartyHosts, request: ImmutableRequest) -> (traceID: TraceID, spanID: SpanID, parentSpanID: SpanID?)? {
        guard let headers = request.allHTTPHeaderFields else {
            return nil
        }

        let tracingHeaderTypes = firstPartyHosts.tracingHeaderTypes(for: request.url)

        let reader: TracePropagationHeadersReader
        if tracingHeaderTypes.contains(.datadog) {
            reader = HTTPHeadersReader(httpHeaderFields: headers)
        } else if tracingHeaderTypes.contains(.b3) || tracingHeaderTypes.contains(.b3multi) {
            reader = B3HTTPHeadersReader(httpHeaderFields: headers)
        } else {
            reader = W3CHTTPHeadersReader(httpHeaderFields: headers)
        }
        return reader.read()
    }
}

extension NetworkInstrumentationFeature: Flushable {
    /// Awaits completion of all asynchronous operations.
    ///
    /// **blocks the caller thread**
    func flush() {
        queue.sync { }
    }
}<|MERGE_RESOLUTION|>--- conflicted
+++ resolved
@@ -153,8 +153,6 @@
     ///   - task: The created task.
     ///   - additionalFirstPartyHosts: Extra hosts to consider in the interception.
     func intercept(task: URLSessionTask, additionalFirstPartyHosts: FirstPartyHosts?) {
-<<<<<<< HEAD
-=======
         // In response to https://github.com/DataDog/dd-sdk-ios/issues/1638 capture the current request object on the
         // caller thread and freeze its attributes through `ImmutableRequest`. This is to avoid changing the request
         // object from multiple threads:
@@ -163,16 +161,11 @@
         }
         let request = ImmutableRequest(request: currentRequest)
 
->>>>>>> 3db3a984
         // Get the current trace context from all handlers.
         let traceContexts = handlers.compactMap { $0.traceContext() }
 
         queue.async { [weak self] in
-<<<<<<< HEAD
-            guard let self = self, let request = task.currentRequest else {
-=======
             guard let self = self else {
->>>>>>> 3db3a984
                 return
             }
 
@@ -202,11 +195,7 @@
                 ))
             }
 
-<<<<<<< HEAD
-            if let origin = request.value(forHTTPHeaderField: TracingHTTPHeaders.originField) {
-=======
             if let origin = request.allHTTPHeaderFields?[TracingHTTPHeaders.originField] {
->>>>>>> 3db3a984
                 interception.register(origin: origin)
             }
 
